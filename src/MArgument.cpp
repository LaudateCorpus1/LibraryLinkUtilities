--- conflicted
+++ resolved
@@ -10,13 +10,8 @@
 #include "LLU/ErrorLog/ErrorManager.h"
 
 namespace LLU {
-<<<<<<< HEAD
 /// @cond
-#define ARGUMENT_DEFINE_SPECIALIZATIONS_OF_MEMBER_FUNCTIONS(ArgType, MArgGetPrefix, MArgSetPrefix, DSAddNamed, DSAdd)      \
-=======
-
 #define LLU_ARGUMENT_DEFINE_SPECIALIZATIONS_OF_MEMBER_FUNCTIONS(ArgType, MArgGetPrefix, MArgSetPrefix, DSAddNamed, DSAdd)      \
->>>>>>> 0b889229
 	template<>                                                                                                             \
 	auto PrimitiveWrapper<MArgumentType::ArgType>::get()->value_type& {                                                    \
 		return MArgGetPrefix##ArgType(arg);                                                                                \
