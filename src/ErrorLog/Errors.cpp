/**
 * @file	Errors.cpp
 * @author	Rafal Chojna <rafalc@wolfram.com>
 * @date	March 31, 2019
 */

#include "LLU/ErrorLog/Errors.h"

<<<<<<< HEAD
namespace LLU {

/// Helper macro for defining new errors so that for each error we have a std::string variable equal to the error name.
=======
>>>>>>> 7f9e2f73
#define LLU_DEFINE_ERROR_NAME(errorIdentifier) const std::string errorIdentifier = #errorIdentifier

namespace LLU::ErrorName {
	LLU_DEFINE_ERROR_NAME(VersionError);
	LLU_DEFINE_ERROR_NAME(FunctionError);
	LLU_DEFINE_ERROR_NAME(MemoryError);
	LLU_DEFINE_ERROR_NAME(NumericalError);
	LLU_DEFINE_ERROR_NAME(DimensionsError);
	LLU_DEFINE_ERROR_NAME(RankError);
	LLU_DEFINE_ERROR_NAME(TypeError);
	LLU_DEFINE_ERROR_NAME(NoError);

	LLU_DEFINE_ERROR_NAME(LibDataError);

	LLU_DEFINE_ERROR_NAME(MArgumentIndexError);
	LLU_DEFINE_ERROR_NAME(MArgumentNumericArrayError);
	LLU_DEFINE_ERROR_NAME(MArgumentTensorError);
	LLU_DEFINE_ERROR_NAME(MArgumentImageError);

	LLU_DEFINE_ERROR_NAME(ErrorManagerThrowIdError);
	LLU_DEFINE_ERROR_NAME(ErrorManagerThrowNameError);
	LLU_DEFINE_ERROR_NAME(ErrorManagerCreateNameError);

	LLU_DEFINE_ERROR_NAME(NumericArrayNewError);
	LLU_DEFINE_ERROR_NAME(NumericArrayCloneError);
	LLU_DEFINE_ERROR_NAME(NumericArrayTypeError);
	LLU_DEFINE_ERROR_NAME(NumericArraySizeError);
	LLU_DEFINE_ERROR_NAME(NumericArrayIndexError);
	LLU_DEFINE_ERROR_NAME(NumericArrayConversionError);

	LLU_DEFINE_ERROR_NAME(TensorNewError);
	LLU_DEFINE_ERROR_NAME(TensorCloneError);
	LLU_DEFINE_ERROR_NAME(TensorTypeError);
	LLU_DEFINE_ERROR_NAME(TensorSizeError);
	LLU_DEFINE_ERROR_NAME(TensorIndexError);

	LLU_DEFINE_ERROR_NAME(ImageNewError);
	LLU_DEFINE_ERROR_NAME(ImageCloneError);
	LLU_DEFINE_ERROR_NAME(ImageTypeError);
	LLU_DEFINE_ERROR_NAME(ImageSizeError);
	LLU_DEFINE_ERROR_NAME(ImageIndexError);

	LLU_DEFINE_ERROR_NAME(CreateFromNullError);
	LLU_DEFINE_ERROR_NAME(MArrayElementIndexError);
	LLU_DEFINE_ERROR_NAME(MArrayDimensionIndexError);

	LLU_DEFINE_ERROR_NAME(WSNullWSLinkError);
	LLU_DEFINE_ERROR_NAME(WSTestHeadError);
	LLU_DEFINE_ERROR_NAME(WSPutSymbolError);
	LLU_DEFINE_ERROR_NAME(WSPutFunctionError);
	LLU_DEFINE_ERROR_NAME(WSTestSymbolError);
	LLU_DEFINE_ERROR_NAME(WSWrongSymbolForBool);
	LLU_DEFINE_ERROR_NAME(WSGetListError);
	LLU_DEFINE_ERROR_NAME(WSGetScalarError);
	LLU_DEFINE_ERROR_NAME(WSGetStringError);
	LLU_DEFINE_ERROR_NAME(WSGetArrayError);
	LLU_DEFINE_ERROR_NAME(WSPutListError);
	LLU_DEFINE_ERROR_NAME(WSPutScalarError);
	LLU_DEFINE_ERROR_NAME(WSPutStringError);
	LLU_DEFINE_ERROR_NAME(WSPutArrayError);
	LLU_DEFINE_ERROR_NAME(WSGetSymbolError);
	LLU_DEFINE_ERROR_NAME(WSGetFunctionError);
	LLU_DEFINE_ERROR_NAME(WSPacketHandleError);
	LLU_DEFINE_ERROR_NAME(WSFlowControlError);
	LLU_DEFINE_ERROR_NAME(WSTransferToLoopbackError);
	LLU_DEFINE_ERROR_NAME(WSCreateLoopbackError);
	LLU_DEFINE_ERROR_NAME(WSLoopbackStackSizeError);

	LLU_DEFINE_ERROR_NAME(DLNullRawNode);
	LLU_DEFINE_ERROR_NAME(DLInvalidNodeType);
	LLU_DEFINE_ERROR_NAME(DLGetNodeDataError);
	LLU_DEFINE_ERROR_NAME(DLSharedDataStore);
	LLU_DEFINE_ERROR_NAME(DLPushBackTypeError);

	LLU_DEFINE_ERROR_NAME(ArgumentCreateNull);
	LLU_DEFINE_ERROR_NAME(ArgumentAddNodeMArgument);

	LLU_DEFINE_ERROR_NAME(Aborted);

	LLU_DEFINE_ERROR_NAME(ManagedExprInvalidID);
	LLU_DEFINE_ERROR_NAME(MLEDynamicTypeError);
	LLU_DEFINE_ERROR_NAME(MLENullInstance);

	LLU_DEFINE_ERROR_NAME(PathNotValidated);
	LLU_DEFINE_ERROR_NAME(InvalidOpenMode);
	LLU_DEFINE_ERROR_NAME(OpenFileFailed);
}	 // namespace LLU::ErrorName<|MERGE_RESOLUTION|>--- conflicted
+++ resolved
@@ -6,12 +6,7 @@
 
 #include "LLU/ErrorLog/Errors.h"
 
-<<<<<<< HEAD
-namespace LLU {
-
 /// Helper macro for defining new errors so that for each error we have a std::string variable equal to the error name.
-=======
->>>>>>> 7f9e2f73
 #define LLU_DEFINE_ERROR_NAME(errorIdentifier) const std::string errorIdentifier = #errorIdentifier
 
 namespace LLU::ErrorName {
