/**
 * @file	ErrorManager.cpp
 * @author	Rafal Chojna <rafalc@wolfram.com>
 * @date	March 21, 2019
 * @brief
 */
#include "LLU/ErrorLog/ErrorManager.h"

#include "LLU/LibraryData.h"
#include "LLU/ML/MLStream.hpp"
#include "LLU/ML/Utilities.h"
#include "LLU/Utilities.hpp"

namespace LLU {

	auto ErrorManager::errors() -> ErrorManager::ErrorMap& {
		static ErrorMap errMap = registerLLUErrors({
			// Original LibraryLink error codes:
			{ErrorName::VersionError, "An error was caused by an incompatible function call. The library was compiled with a previous LibraryData version."},
			{ErrorName::FunctionError, "An error occurred in the library function."},
			{ErrorName::MemoryError, "An error was caused by failed memory allocation or insufficient memory."},
			{ErrorName::NumericalError, "A numerical error was encountered."},
			{ErrorName::DimensionsError, "An error caused by inconsistent dimensions or by exceeding array bounds."},
			{ErrorName::RankError, "An error was caused by a tensor with an inconsistent rank."},
			{ErrorName::TypeError, "An error caused by inconsistent types was encountered."},
			{ErrorName::NoError, "No errors occurred."},

			// LibraryData errors:
			{ErrorName::LibDataError, "WolframLibraryData is not set. Make sure to call LibraryData::setLibraryData in WolframLibrary_initialize."},

			// MArgument errors:
			{ErrorName::MArgumentIndexError, "An error was caused by an incorrect argument index."},
			{ErrorName::MArgumentNumericArrayError, "An error was caused by a NumericArray argument."},
			{ErrorName::MArgumentTensorError, "An error was caused by a Tensor argument."},
			{ErrorName::MArgumentImageError, "An error was caused by an Image argument."},

			// ErrorManager errors:
			{ErrorName::ErrorManagerThrowIdError, "An exception was thrown with a non-existent id."},
			{ErrorName::ErrorManagerThrowNameError, "An exception was thrown with a non-existent name."},
			{ErrorName::ErrorManagerCreateNameError, "An exception was registered with a name that already exists."},

			// NumericArray errors:
			{ErrorName::NumericArrayNewError, "Failed to create a new NumericArray."},
			{ErrorName::NumericArrayCloneError, "Failed to clone NumericArray."},
			{ErrorName::NumericArrayTypeError, "An error was caused by an NumericArray type mismatch."},
			{ErrorName::NumericArraySizeError, "An error was caused by an incorrect NumericArray size."},
			{ErrorName::NumericArrayIndexError, "An error was caused by attempting to access a nonexistent NumericArray element."},
			{ErrorName::NumericArrayConversionError, "Failed to convert NumericArray from different type."},

			// MTensor errors:
			{ErrorName::TensorNewError, "Failed to create a new MTensor."},
			{ErrorName::TensorCloneError, "Failed to clone MTensor."},
			{ErrorName::TensorTypeError, "An error was caused by an MTensor type mismatch."},
			{ErrorName::TensorSizeError, "An error was caused by an incorrect Tensor size."},
			{ErrorName::TensorIndexError, "An error was caused by attempting to access a nonexistent Tensor element."},

			// MImage errors:
			{ErrorName::ImageNewError, "Failed to create a new MImage."},
			{ErrorName::ImageCloneError, "Failed to clone MImage."},
			{ErrorName::ImageTypeError, "An error was caused by an MImage type mismatch."},
			{ErrorName::ImageSizeError, "An error was caused by an incorrect Image size."},
			{ErrorName::ImageIndexError, "An error was caused by attempting to access a nonexistent Image element."},

			// General container errors:
			{ErrorName::CreateFromNullError, "Attempting to create a generic container from nullptr."},
			{ErrorName::MArrayElementIndexError, "Attempting to access MArray element at invalid index."},
			{ErrorName::MArrayElementIndexError, "Attempting to access MArray dimension `d` which does not exist."},

			// MathLink errors:
			{ErrorName::MLNullMlinkError, "Trying to create MLStream with NULL MLINK"},
			{ErrorName::MLTestHeadError, "MLTestHead failed (wrong head or number of arguments)."},
			{ErrorName::MLPutSymbolError, "MLPutSymbol failed."},
			{ErrorName::MLPutFunctionError, "MLPutFunction failed."},
			{ErrorName::MLTestSymbolError, "MLTestSymbol failed (different symbol on the link than expected)."},
			{ErrorName::MLWrongSymbolForBool, R"(Tried to read something else than "True" or "False" as boolean.)"},
			{ErrorName::MLGetListError, "Could not get list from MathLink."},
			{ErrorName::MLGetScalarError, "Could not get scalar from MathLink."},
			{ErrorName::MLGetStringError, "Could not get string from MathLink."},
			{ErrorName::MLGetArrayError, "Could not get array from MathLink."},
			{ErrorName::MLPutListError, "Could not send list via MathLink."},
			{ErrorName::MLPutScalarError, "Could not send scalar via MathLink."},
			{ErrorName::MLPutStringError, "Could not send string via MathLink."},
			{ErrorName::MLPutArrayError, "Could not send array via MathLink."},
			{ErrorName::MLGetSymbolError, "MLGetSymbol failed."},
			{ErrorName::MLGetFunctionError, "MLGetFunction failed."},
			{ErrorName::MLPacketHandleError, "One of the packet handling functions failed."},
			{ErrorName::MLFlowControlError, "One of the flow control functions failed."},
			{ErrorName::MLTransferToLoopbackError, "Something went wrong when transferring expressions from loopback link."},
			{ErrorName::MLCreateLoopbackError, "Could not create a new loopback link."},
			{ErrorName::MLLoopbackStackSizeError, "Loopback stack size too small to perform desired action."},

			// DataList errors:
			{ErrorName::DLNullRawNode, "DataStoreNode passed to Node wrapper was null"},
			{ErrorName::DLInvalidNodeType, "DataStoreNode passed to Node wrapper carries data of invalid type"},
			{ErrorName::DLGetNodeDataError, "DataStoreNode_getData failed"},
			{ErrorName::DLNullRawDataStore, "DataStore passed to DataList was null"},
			{ErrorName::DLPushBackTypeError, "Element to be added to the DataList has incorrect type"},

			// MArgument errors:
			{ErrorName::ArgumentCreateNull, "Trying to create Argument object from nullptr"},
			{ErrorName::ArgumentAddNodeMArgument, "Trying to add DataStore Node of type MArgument (aka MType_Undef)"},

			// ProgressMonitor errors:
			{ErrorName::Aborted, "Computation aborted by the user."},

			// ManagedExpression errors:
			{ErrorName::ManagedExprInvalidID, "Given number is not an ID of any existing managed expression."},
			{ErrorName::MLEDynamicTypeError, "Invalid dynamic type requested for a Managed Library Expression"},

			// FileUtilities errors:
			{ErrorName::PathNotValidated, "File path `path` could not be validated under desired open mode."},
			{ErrorName::InvalidOpenMode, "Specified open mode is invalid."},
			{ErrorName::OpenFileFailed,	"Could not open file `f`."},
		});
		return errMap;
	}

	bool ErrorManager::sendParametersImmediately = true;

	int& ErrorManager::nextErrorId() {
		static int id = ErrorCode::VersionError;
		return id;
	}

	auto ErrorManager::registerLLUErrors(std::initializer_list<ErrorStringData> initList) -> ErrorMap {
		ErrorMap e;
		for (auto&& err : initList) {
			e.emplace(err.first, LibraryLinkError {nextErrorId()--, err.first, err.second});
		}
		return e;
	}

	void ErrorManager::registerPacletErrors(const std::vector<ErrorStringData>& errs) {
		for (auto&& err : errs) {
			set(err);
		}
	}

	void ErrorManager::set(const ErrorStringData& errorData) {
		auto& errorMap = errors();
<<<<<<< HEAD
		if (auto [elem, success] = errorMap.emplace(errorData.first, LibraryLinkError { nextErrorId()--, errorData.first, errorData.second }); !success) {
=======
		auto elem = errorMap.emplace(errorData.first, LibraryLinkError {nextErrorId()--, errorData.first, errorData.second});
		if (!elem.second) {
>>>>>>> a5a00f41
			// Revert nextErrorId because nothing was inserted
			nextErrorId()++;

			// Throw only if someone attempted to insert an error with existing key but different message
			if (elem->second.message() != errorData.second) {
				throw errors().find("ErrorManagerCreateNameError")->second;
			}
		}
	}

	const LibraryLinkError& ErrorManager::findError(int errorId) {
		for (auto&& err : errors()) {
			if (err.second.id() == errorId) {
				return err.second;
			}
		}
		throw errors().find("ErrorManagerThrowIdError")->second;
	}

	const LibraryLinkError& ErrorManager::findError(const std::string& errorName) {
		const auto& exception = errors().find(errorName);
		if (exception == errors().end()) {
			throw errors().find("ErrorManagerThrowNameError")->second;
		}
		return exception->second;
	}

	void ErrorManager::sendRegisteredErrorsViaMathlink(MLINK mlp) {
		MLStream<ML::Encoding::UTF8> ms(mlp, "List", 0);

		ms << ML::NewPacket << ML::Association(static_cast<int>(errors().size()));

		for (const auto& err : errors()) {
			ms << ML::Rule << err.first << ML::List(2) << err.second.id() << err.second.message();
		}

		ms << ML::EndPacket << ML::Flush;
	}

	EXTERN_C DLLEXPORT int sendRegisteredErrors([[maybe_unused]] WolframLibraryData libData, MLINK mlp) {
		auto err = ErrorCode::NoError;
		try {
			ErrorManager::sendRegisteredErrorsViaMathlink(mlp);
		} catch (LibraryLinkError& e) {
			err = e.which();
		} catch (...) {
			err = ErrorCode::FunctionError;
		}
		return err;
	}
}<|MERGE_RESOLUTION|>--- conflicted
+++ resolved
@@ -138,12 +138,7 @@
 
 	void ErrorManager::set(const ErrorStringData& errorData) {
 		auto& errorMap = errors();
-<<<<<<< HEAD
-		if (auto [elem, success] = errorMap.emplace(errorData.first, LibraryLinkError { nextErrorId()--, errorData.first, errorData.second }); !success) {
-=======
-		auto elem = errorMap.emplace(errorData.first, LibraryLinkError {nextErrorId()--, errorData.first, errorData.second});
-		if (!elem.second) {
->>>>>>> a5a00f41
+		if (auto [elem, success] = errorMap.emplace(errorData.first, LibraryLinkError {nextErrorId()--, errorData.first, errorData.second}); !success) {
 			// Revert nextErrorId because nothing was inserted
 			nextErrorId()++;
 
