--- conflicted
+++ resolved
@@ -178,12 +178,7 @@
 		ms << WS::EndPacket << WS::Flush;
 	}
 
-<<<<<<< HEAD
-	EXTERN_C DLLEXPORT int sendRegisteredErrors([[maybe_unused]] WolframLibraryData libData, MLINK mlp) {
-=======
-	EXTERN_C DLLEXPORT int sendRegisteredErrors(WolframLibraryData libData, WSLINK mlp) {
-		Unused(libData);
->>>>>>> 55f93f39
+	EXTERN_C DLLEXPORT int sendRegisteredErrors([[maybe_unused]] WolframLibraryData libData, WSLINK mlp) {
 		auto err = ErrorCode::NoError;
 		try {
 			ErrorManager::sendRegisteredErrorsViaWSTP(mlp);
