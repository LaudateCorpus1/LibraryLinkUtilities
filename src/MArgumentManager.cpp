--- conflicted
+++ resolved
@@ -167,7 +167,6 @@
 		return ProgressMonitor { std::move(sharedIndicator), step };
 	}
 
-<<<<<<< HEAD
 	void MArgumentManager::setDataStore(DataStore ds) {
 		MArgument_setDataStore(res, ds);
 	}
@@ -175,7 +174,4 @@
 	void MArgumentManager::setSparseArray(MSparseArray sa) {
 		MArgument_setMSparseArray(res, sa);
 	}
-} /* namespace LibraryLinkUtils */
-=======
-} /* namespace LLU */
->>>>>>> ad609fa5
+} /* namespace LLU */