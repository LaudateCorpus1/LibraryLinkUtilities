--- conflicted
+++ resolved
@@ -13,11 +13,7 @@
 
 #include "../../include/LLU/Utilities.hpp"
 
-<<<<<<< HEAD
-namespace LibraryLinkUtils::ML {
-=======
-namespace LLU {
->>>>>>> ad609fa5
+namespace LLU::ML {
 
     /* ***************************************************************** */
     /* ********* Template specializations for  unsigned char  ********** */
@@ -193,12 +189,6 @@
     const std::string PutScalar<double>::ScalarFName = "MLPutReal64";
 
 
-<<<<<<< HEAD
-} /* namespace LibraryLinkUtils::ML */
-=======
-	}
-
-} /* namespace LLU */
->>>>>>> ad609fa5
+} /* namespace LLU::ML */
 
 #endif