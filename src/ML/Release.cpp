/** 
 * @file	Release.cpp
 * @date	Nov 28, 2017
 * @author	Rafal Chojna <rafalc@wolfram.com>
 * @brief	Implementation file with classes responsible for releasing memory allocated by MathLink when receiving data.
 */
#ifndef _WIN32

#include "../../include/LLU/ML/Release.h"

<<<<<<< HEAD
namespace LibraryLinkUtils::ML {
=======
namespace LLU {
>>>>>>> ad609fa5

    template<>
    ReleaseArray<unsigned char>::Func ReleaseArray<unsigned char>::Release = MLReleaseInteger8Array;

    template<>
    ReleaseList<unsigned char>::Func ReleaseList<unsigned char>::Release = MLReleaseInteger8List;


    template<>
    ReleaseArray<short>::Func ReleaseArray<short>::Release = MLReleaseInteger16Array;

    template<>
    ReleaseList<short>::Func ReleaseList<short>::Release = MLReleaseInteger16List;


    template<>
    ReleaseArray<int>::Func ReleaseArray<int>::Release = MLReleaseInteger32Array;

    template<>
    ReleaseList<int>::Func ReleaseList<int>::Release = MLReleaseInteger32List;


    template<>
    ReleaseArray<mlint64>::Func ReleaseArray<mlint64>::Release = MLReleaseInteger64Array;

    template<>
    ReleaseList<mlint64>::Func ReleaseList<mlint64>::Release = MLReleaseInteger64List;

    template<>
    ReleaseArray<float>::Func ReleaseArray<float>::Release = MLReleaseReal32Array;

    template<>
    ReleaseList<float>::Func ReleaseList<float>::Release = MLReleaseReal32List;

    template<>
    ReleaseArray<double>::Func ReleaseArray<double>::Release = MLReleaseReal64Array;

    template<>
    ReleaseList<double>::Func ReleaseList<double>::Release = MLReleaseReal64List;

<<<<<<< HEAD
} /* namespace LibraryLinkUtils::ML */
=======
		template<>
		ReleaseList<double>::Func ReleaseList<double>::Release = MLReleaseReal64List;

	}

} /* namespace LLU */
>>>>>>> ad609fa5

#endif<|MERGE_RESOLUTION|>--- conflicted
+++ resolved
@@ -8,11 +8,7 @@
 
 #include "../../include/LLU/ML/Release.h"
 
-<<<<<<< HEAD
-namespace LibraryLinkUtils::ML {
-=======
-namespace LLU {
->>>>>>> ad609fa5
+namespace LLU::ML {
 
     template<>
     ReleaseArray<unsigned char>::Func ReleaseArray<unsigned char>::Release = MLReleaseInteger8Array;
@@ -53,15 +49,6 @@
     template<>
     ReleaseList<double>::Func ReleaseList<double>::Release = MLReleaseReal64List;
 
-<<<<<<< HEAD
-} /* namespace LibraryLinkUtils::ML */
-=======
-		template<>
-		ReleaseList<double>::Func ReleaseList<double>::Release = MLReleaseReal64List;
-
-	}
-
-} /* namespace LLU */
->>>>>>> ad609fa5
+} /* namespace LLU::ML */
 
 #endif