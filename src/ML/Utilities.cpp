--- conflicted
+++ resolved
@@ -13,8 +13,7 @@
 
 #include <LLU/ErrorLog/ErrorManager.h>
 
-<<<<<<< HEAD
-namespace LibraryLinkUtils::ML {
+namespace LLU::ML {
 
     const std::string& Symbol::getHead() const {
         return head;
@@ -50,74 +49,13 @@
 
 	void throwLLUException(const std::string& errorName, const std::string& debugInfo) {
 		ErrorManager::throwExceptionWithDebugInfo(errorName, debugInfo);
-=======
-namespace LLU {
-
-	namespace ML {
-
-		const std::string& Symbol::getHead() const {
-			return head;
-		}
-
-		void Symbol::setHead(std::string h) {
-			head = std::move(h);
-		}
-
-		int Function::getArgc() const {
-			return argc;
-		}
-
-		void Function::setArgc(int newArgc) {
-			argc = newArgc;
-		}
-
-		std::string getMLErrorText(MLINK mlp) {
-			std::string err = "Error code reported by MathLink: " + std::to_string(MLError(mlp)) + "\n";
-			auto mlErrorMsg = MLErrorMessage(mlp);
-			if (mlErrorMsg) {
-				err += "\"" + std::string(mlErrorMsg) + "\"";
-				MLReleaseErrorMessage(mlp, mlErrorMsg);
-			}
-			MLClearError(mlp);
-			return err;
-		}
-
-		void checkError(MLINK m, int statusOk, const std::string& errorName, const std::string& debugInfo) {
-			if (!statusOk) {
-				ErrorManager::throwExceptionWithDebugInfo(errorName, getMLErrorText(m) + "\nDebug info: " + debugInfo);
-			}
-		}
-
-		void throwLLUException(const std::string& errorName, const std::string& debugInfo) {
-			ErrorManager::throwExceptionWithDebugInfo(errorName, debugInfo);
-		}
-
-		MLINK getNewLoopback(MLINK m) {
-			int err = 0;
-			auto loopback = MLLoopbackOpen(MLLinkEnvironment(m), &err);
-			if (loopback == static_cast<MLINK>(0) || err != MLEOK) {
-				ErrorManager::throwExceptionWithDebugInfo(ErrorName::MLCreateLoopbackError, "Error code: " + std::to_string(err));
-			}
-			return loopback;
-		}
-
-		int countExpressionsInLoopbackLink(MLINK& lpbckLink) {
-			auto helperLink = getNewLoopback(lpbckLink);
-			int exprCnt = 0;
-			while (MLTransferExpression(helperLink, lpbckLink)) exprCnt++;
-			MLClose(lpbckLink);
-			lpbckLink = helperLink;
-			return exprCnt;
-		}
-
->>>>>>> ad609fa5
 	}
 
     MLINK getNewLoopback(MLINK m) {
         int err = 0;
         auto loopback = MLLoopbackOpen(MLLinkEnvironment(m), &err);
         if (loopback == static_cast<MLINK>(0) || err != MLEOK) {
-            ErrorManager::throwExceptionWithDebugInfo(LLErrorName::MLCreateLoopbackError, "Error code: " + std::to_string(err));
+            ErrorManager::throwExceptionWithDebugInfo(ErrorName::MLCreateLoopbackError, "Error code: " + std::to_string(err));
         }
         return loopback;
     }
