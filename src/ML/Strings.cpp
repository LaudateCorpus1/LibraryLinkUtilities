/**
 * @file	Strings.cpp
 * @date	Mar 23, 2018
 * @author	Rafal Chojna <rafalc@wolfram.com>
 * @brief	Implementation file for all the functionality related to Strings in MathLink
 */

#include "LLU/ML/Strings.h"

#include <algorithm>
#include <type_traits>

<<<<<<< HEAD
#include "LLU/ML/Strings.h"

namespace LLU::ML {
=======
namespace LLU {
>>>>>>> a5a00f41

    /// Definitions of configuration parameters, see header file for detailed description
    namespace EncodingConfig {
        long substituteCodeForByteEncoding = 26;
        bool useFastUTF8 = true;
    }

#ifndef _WIN32
<<<<<<< HEAD
    template<>
    GetStringFuncT<CharType<Encoding::Native>> String<Encoding::Native>::Get = [](MLINK m, const char** strData, int* len, int* charCnt) {
        *len = *charCnt = -1;
        return MLGetString(m, strData);
    };
    template<>
    PutStringFuncT<CharType<Encoding::Native>> String<Encoding::Native>::Put = [](MLINK m, const char* strData, int) {
        return MLPutString(m, strData);
    };
    template<>
    ReleaseStringFuncT<CharType<Encoding::Native>> String<Encoding::Native>::Release = [](MLINK m, const char* strData, int) {
        MLReleaseString(m, strData);
    };
    template<>
    const std::string String<Encoding::Native>::GetFName = "MLGetString";
    template<>
    const std::string String<Encoding::Native>::PutFName = "MLPutString";


    template<>
    GetStringFuncT<CharType<Encoding::Byte>> String<Encoding::Byte>::Get = [](MLINK m, const unsigned char** strData, int* len, int* charCnt) {
        *charCnt = -1;
        return MLGetByteString(m, strData, len, EncodingConfig::substituteCodeForByteEncoding);
    };
    template<>
    PutStringFuncT<CharType<Encoding::Byte>> String<Encoding::Byte>::Put = MLPutByteString;
    template<>
    ReleaseStringFuncT<CharType<Encoding::Byte>> String<Encoding::Byte>::Release = MLReleaseByteString;
    template<>
    const std::string String<Encoding::Byte>::GetFName = "MLGetByteString";
    template<>
    const std::string String<Encoding::Byte>::PutFName = "MLPutByteString";

    template<>
    GetStringFuncT<CharType<Encoding::UTF8>> String<Encoding::UTF8>::Get = MLGetUTF8String;
    template<>
    PutStringFuncT<CharType<Encoding::UTF8>> String<Encoding::UTF8>::Put = [](MLINK m, const unsigned char* strData, int len) {
        if (EncodingConfig::useFastUTF8 && std::all_of(strData, strData + len, [](unsigned char strChar) { return strChar <= 127; })) {
            return MLPutByteString(m, strData, len);
        } else {
            return MLPutUTF8String(m, strData, len);
        }
    };
    template<>
    ReleaseStringFuncT<CharType<Encoding::UTF8>> String<Encoding::UTF8>::Release = MLReleaseUTF8String;
    template<>
    const std::string String<Encoding::UTF8>::GetFName = "MLGetUTF8String";
    template<>
    const std::string String<Encoding::UTF8>::PutFName = "MLPut(UTF8/Byte)String";


    template<>
    GetStringFuncT<CharType<Encoding::UTF16>> String<Encoding::UTF16>::Get = MLGetUTF16String;
    template<>
    PutStringFuncT<CharType<Encoding::UTF16>> String<Encoding::UTF16>::Put = MLPutUTF16String;
    template<>
    ReleaseStringFuncT<CharType<Encoding::UTF16>> String<Encoding::UTF16>::Release = MLReleaseUTF16String;
    template<>
    const std::string String<Encoding::UTF16>::GetFName = "MLGetUTF16String";
    template<>
    const std::string String<Encoding::UTF16>::PutFName = "MLPutUTF16String";


    template<>
    GetStringFuncT<CharType<Encoding::UCS2>> String<Encoding::UCS2>::Get = [](MLINK m, const unsigned short** strData, int* len, int* charCnt) {
        *charCnt = -1;
        return MLGetUCS2String(m, strData, len);
    };
    template<>
    PutStringFuncT<CharType<Encoding::UCS2>> String<Encoding::UCS2>::Put = MLPutUCS2String;
    template<>
    ReleaseStringFuncT<CharType<Encoding::UCS2>> String<Encoding::UCS2>::Release = MLReleaseUCS2String;
    template<>
    const std::string String<Encoding::UCS2>::GetFName = "MLGetUCS2String";
    template<>
    const std::string String<Encoding::UCS2>::PutFName = "MLPutUCS2String";


    template<>
    GetStringFuncT<CharType<Encoding::UTF32>> String<Encoding::UTF32>::Get = [](MLINK m, const unsigned int** strData, int* len, int* charCnt) {
        *charCnt = -1;
        return MLGetUTF32String(m, strData, len);
    };
    template<>
    PutStringFuncT<CharType<Encoding::UTF32>> String<Encoding::UTF32>::Put = MLPutUTF32String;
    template<>
    ReleaseStringFuncT<CharType<Encoding::UTF32>> String<Encoding::UTF32>::Release = MLReleaseUTF32String;
    template<>
    const std::string String<Encoding::UTF32>::GetFName = "MLGetUTF32String";
    template<>
    const std::string String<Encoding::UTF32>::PutFName = "MLPutUTF32String";
=======
		template<>
		GetStringFuncT<CharType<Encoding::Native>> String<Encoding::Native>::Get = [](MLINK m, const char** strData, int* len, int* charCnt) {
			*len = *charCnt = -1;
			return MLGetString(m, strData);
		};
		template<>
		PutStringFuncT<CharType<Encoding::Native>> String<Encoding::Native>::Put = [](MLINK m, const char* strData, int) { return MLPutString(m, strData); };
		template<>
		ReleaseStringFuncT<CharType<Encoding::Native>>
			String<Encoding::Native>::Release = [](MLINK m, const char* strData, int) { MLReleaseString(m, strData); };
		template<>
		const std::string String<Encoding::Native>::GetFName = "MLGetString";
		template<>
		const std::string String<Encoding::Native>::PutFName = "MLPutString";

		template<>
		GetStringFuncT<CharType<Encoding::Byte>> String<Encoding::Byte>::Get = [](MLINK m, const unsigned char** strData, int* len, int* charCnt) {
			*charCnt = -1;
			return MLGetByteString(m, strData, len, EncodingConfig::substituteCodeForByteEncoding);
		};
		template<>
		PutStringFuncT<CharType<Encoding::Byte>> String<Encoding::Byte>::Put = MLPutByteString;
		template<>
		ReleaseStringFuncT<CharType<Encoding::Byte>> String<Encoding::Byte>::Release = MLReleaseByteString;
		template<>
		const std::string String<Encoding::Byte>::GetFName = "MLGetByteString";
		template<>
		const std::string String<Encoding::Byte>::PutFName = "MLPutByteString";

		template<>
		GetStringFuncT<CharType<Encoding::UTF8>> String<Encoding::UTF8>::Get = MLGetUTF8String;
		template<>
		PutStringFuncT<CharType<Encoding::UTF8>> String<Encoding::UTF8>::Put = [](MLINK m, const unsigned char* strData, int len) {
			if (EncodingConfig::useFastUTF8 && std::all_of(strData, strData + len, [](unsigned char strChar) { return strChar <= 127; })) {
				return MLPutByteString(m, strData, len);
			} else {
				return MLPutUTF8String(m, strData, len);
			}
		};
		template<>
		ReleaseStringFuncT<CharType<Encoding::UTF8>> String<Encoding::UTF8>::Release = MLReleaseUTF8String;
		template<>
		const std::string String<Encoding::UTF8>::GetFName = "MLGetUTF8String";
		template<>
		const std::string String<Encoding::UTF8>::PutFName = "MLPut(UTF8/Byte)String";

		template<>
		GetStringFuncT<CharType<Encoding::UTF16>> String<Encoding::UTF16>::Get = MLGetUTF16String;
		template<>
		PutStringFuncT<CharType<Encoding::UTF16>> String<Encoding::UTF16>::Put = MLPutUTF16String;
		template<>
		ReleaseStringFuncT<CharType<Encoding::UTF16>> String<Encoding::UTF16>::Release = MLReleaseUTF16String;
		template<>
		const std::string String<Encoding::UTF16>::GetFName = "MLGetUTF16String";
		template<>
		const std::string String<Encoding::UTF16>::PutFName = "MLPutUTF16String";

		template<>
		GetStringFuncT<CharType<Encoding::UCS2>> String<Encoding::UCS2>::Get = [](MLINK m, const unsigned short** strData, int* len, int* charCnt) {
			*charCnt = -1;
			return MLGetUCS2String(m, strData, len);
		};
		template<>
		PutStringFuncT<CharType<Encoding::UCS2>> String<Encoding::UCS2>::Put = MLPutUCS2String;
		template<>
		ReleaseStringFuncT<CharType<Encoding::UCS2>> String<Encoding::UCS2>::Release = MLReleaseUCS2String;
		template<>
		const std::string String<Encoding::UCS2>::GetFName = "MLGetUCS2String";
		template<>
		const std::string String<Encoding::UCS2>::PutFName = "MLPutUCS2String";

		template<>
		GetStringFuncT<CharType<Encoding::UTF32>> String<Encoding::UTF32>::Get = [](MLINK m, const unsigned int** strData, int* len, int* charCnt) {
			*charCnt = -1;
			return MLGetUTF32String(m, strData, len);
		};
		template<>
		PutStringFuncT<CharType<Encoding::UTF32>> String<Encoding::UTF32>::Put = MLPutUTF32String;
		template<>
		ReleaseStringFuncT<CharType<Encoding::UTF32>> String<Encoding::UTF32>::Release = MLReleaseUTF32String;
		template<>
		const std::string String<Encoding::UTF32>::GetFName = "MLGetUTF32String";
		template<>
		const std::string String<Encoding::UTF32>::PutFName = "MLPutUTF32String";
>>>>>>> a5a00f41
#endif

} /* namespace LLU::ML */<|MERGE_RESOLUTION|>--- conflicted
+++ resolved
@@ -10,13 +10,7 @@
 #include <algorithm>
 #include <type_traits>
 
-<<<<<<< HEAD
-#include "LLU/ML/Strings.h"
-
 namespace LLU::ML {
-=======
-namespace LLU {
->>>>>>> a5a00f41
 
     /// Definitions of configuration parameters, see header file for detailed description
     namespace EncodingConfig {
@@ -25,7 +19,6 @@
     }
 
 #ifndef _WIN32
-<<<<<<< HEAD
     template<>
     GetStringFuncT<CharType<Encoding::Native>> String<Encoding::Native>::Get = [](MLINK m, const char** strData, int* len, int* charCnt) {
         *len = *charCnt = -1;
@@ -33,8 +26,8 @@
     };
     template<>
     PutStringFuncT<CharType<Encoding::Native>> String<Encoding::Native>::Put = [](MLINK m, const char* strData, int) {
-        return MLPutString(m, strData);
-    };
+        return MLPutString(m, strData);};
+
     template<>
     ReleaseStringFuncT<CharType<Encoding::Native>> String<Encoding::Native>::Release = [](MLINK m, const char* strData, int) {
         MLReleaseString(m, strData);
@@ -117,92 +110,6 @@
     const std::string String<Encoding::UTF32>::GetFName = "MLGetUTF32String";
     template<>
     const std::string String<Encoding::UTF32>::PutFName = "MLPutUTF32String";
-=======
-		template<>
-		GetStringFuncT<CharType<Encoding::Native>> String<Encoding::Native>::Get = [](MLINK m, const char** strData, int* len, int* charCnt) {
-			*len = *charCnt = -1;
-			return MLGetString(m, strData);
-		};
-		template<>
-		PutStringFuncT<CharType<Encoding::Native>> String<Encoding::Native>::Put = [](MLINK m, const char* strData, int) { return MLPutString(m, strData); };
-		template<>
-		ReleaseStringFuncT<CharType<Encoding::Native>>
-			String<Encoding::Native>::Release = [](MLINK m, const char* strData, int) { MLReleaseString(m, strData); };
-		template<>
-		const std::string String<Encoding::Native>::GetFName = "MLGetString";
-		template<>
-		const std::string String<Encoding::Native>::PutFName = "MLPutString";
-
-		template<>
-		GetStringFuncT<CharType<Encoding::Byte>> String<Encoding::Byte>::Get = [](MLINK m, const unsigned char** strData, int* len, int* charCnt) {
-			*charCnt = -1;
-			return MLGetByteString(m, strData, len, EncodingConfig::substituteCodeForByteEncoding);
-		};
-		template<>
-		PutStringFuncT<CharType<Encoding::Byte>> String<Encoding::Byte>::Put = MLPutByteString;
-		template<>
-		ReleaseStringFuncT<CharType<Encoding::Byte>> String<Encoding::Byte>::Release = MLReleaseByteString;
-		template<>
-		const std::string String<Encoding::Byte>::GetFName = "MLGetByteString";
-		template<>
-		const std::string String<Encoding::Byte>::PutFName = "MLPutByteString";
-
-		template<>
-		GetStringFuncT<CharType<Encoding::UTF8>> String<Encoding::UTF8>::Get = MLGetUTF8String;
-		template<>
-		PutStringFuncT<CharType<Encoding::UTF8>> String<Encoding::UTF8>::Put = [](MLINK m, const unsigned char* strData, int len) {
-			if (EncodingConfig::useFastUTF8 && std::all_of(strData, strData + len, [](unsigned char strChar) { return strChar <= 127; })) {
-				return MLPutByteString(m, strData, len);
-			} else {
-				return MLPutUTF8String(m, strData, len);
-			}
-		};
-		template<>
-		ReleaseStringFuncT<CharType<Encoding::UTF8>> String<Encoding::UTF8>::Release = MLReleaseUTF8String;
-		template<>
-		const std::string String<Encoding::UTF8>::GetFName = "MLGetUTF8String";
-		template<>
-		const std::string String<Encoding::UTF8>::PutFName = "MLPut(UTF8/Byte)String";
-
-		template<>
-		GetStringFuncT<CharType<Encoding::UTF16>> String<Encoding::UTF16>::Get = MLGetUTF16String;
-		template<>
-		PutStringFuncT<CharType<Encoding::UTF16>> String<Encoding::UTF16>::Put = MLPutUTF16String;
-		template<>
-		ReleaseStringFuncT<CharType<Encoding::UTF16>> String<Encoding::UTF16>::Release = MLReleaseUTF16String;
-		template<>
-		const std::string String<Encoding::UTF16>::GetFName = "MLGetUTF16String";
-		template<>
-		const std::string String<Encoding::UTF16>::PutFName = "MLPutUTF16String";
-
-		template<>
-		GetStringFuncT<CharType<Encoding::UCS2>> String<Encoding::UCS2>::Get = [](MLINK m, const unsigned short** strData, int* len, int* charCnt) {
-			*charCnt = -1;
-			return MLGetUCS2String(m, strData, len);
-		};
-		template<>
-		PutStringFuncT<CharType<Encoding::UCS2>> String<Encoding::UCS2>::Put = MLPutUCS2String;
-		template<>
-		ReleaseStringFuncT<CharType<Encoding::UCS2>> String<Encoding::UCS2>::Release = MLReleaseUCS2String;
-		template<>
-		const std::string String<Encoding::UCS2>::GetFName = "MLGetUCS2String";
-		template<>
-		const std::string String<Encoding::UCS2>::PutFName = "MLPutUCS2String";
-
-		template<>
-		GetStringFuncT<CharType<Encoding::UTF32>> String<Encoding::UTF32>::Get = [](MLINK m, const unsigned int** strData, int* len, int* charCnt) {
-			*charCnt = -1;
-			return MLGetUTF32String(m, strData, len);
-		};
-		template<>
-		PutStringFuncT<CharType<Encoding::UTF32>> String<Encoding::UTF32>::Put = MLPutUTF32String;
-		template<>
-		ReleaseStringFuncT<CharType<Encoding::UTF32>> String<Encoding::UTF32>::Release = MLReleaseUTF32String;
-		template<>
-		const std::string String<Encoding::UTF32>::GetFName = "MLGetUTF32String";
-		template<>
-		const std::string String<Encoding::UTF32>::PutFName = "MLPutUTF32String";
->>>>>>> a5a00f41
 #endif
 
 } /* namespace LLU::ML */