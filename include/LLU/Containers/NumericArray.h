--- conflicted
+++ resolved
@@ -51,7 +51,7 @@
         /// NumericArray data type matching template parameter T
         static const numericarray_data_t type;
     };
-    
+
 	/**
 	 * @class NumericArray
 	 * @brief This is a class template, where template parameter T is the type of data elements. NumericArray is derived from MArray.
@@ -74,11 +74,7 @@
 		 *   @warning		It is user's responsibility to make sure that length of v fits into mint!
 		 **/
 		template<typename Container, typename = disable_if_same_or_derived<NumericArray, Container>>
-<<<<<<< HEAD
 		explicit NumericArray(Container&& v);
-=======
-		NumericArray(Container&& v);
->>>>>>> 0baeaab1
 
 		/**
 		 *   @brief         Constructs flat NumericArray based on a list of elements
@@ -169,54 +165,38 @@
 		 *   @brief         Copy constructor
 		 *   @param[in]     other - const reference to a NumericArray of matching type
 		 **/
-<<<<<<< HEAD
         template<class P>
 		NumericArray(const NumericArray<T, P>& other) : TypedNumericArray<T>(other), GenericNumericArray(other) {}
-=======
-		NumericArray(const NumericArray& other);
->>>>>>> 0baeaab1
 		
 		/**
 		 *   @brief         Move constructor
 		 *   @param[in]     other - rvalue reference to a NumericArray of matching type
 		 **/
-<<<<<<< HEAD
         template<class P>
 		NumericArray(NumericArray<T, P>&& other) : TypedNumericArray<T>(std::move(other)), GenericNumericArray(std::move(other)) {}
-=======
-		NumericArray(NumericArray&& other);
->>>>>>> 0baeaab1
 
 
 		/**
 		 *   @brief         Copy-assignment operator
 		 *   @param[in]     other - const reference to a NumericArray of matching type
 		 **/
-<<<<<<< HEAD
         template<class P>
 		NumericArray& operator=(const NumericArray<T, P>& other) {
             TypedNumericArray<T>::operator=(other);
             GenericNumericArray::operator=(other);
             return *this;
 		}
-=======
-		void operator=(const NumericArray& other);
->>>>>>> 0baeaab1
 
 		/**
 		 *   @brief         Move-assignment operator
 		 *   @param[in]     other - rvalue reference to a NumericArray of matching type
 		 **/
-<<<<<<< HEAD
         template<class P>
         NumericArray& operator=(NumericArray<T, P>&& other) {
             TypedNumericArray<T>::operator=(std::move(other));
             GenericNumericArray::operator=(std::move(other));
             return *this;
         }
-=======
-		void operator=(NumericArray&& other);
->>>>>>> 0baeaab1
 
 
 		/**
@@ -308,7 +288,6 @@
 	template<typename T, class PassingMode>
 	NumericArray<T, PassingMode>::NumericArray(MNumericArray na) : NumericArray(GenericNumericArray { na }) {}
 
-<<<<<<< HEAD
 	template<typename T, class PassingMode>
 	template<class P>
 	NumericArray<T, PassingMode>::NumericArray(const MContainer<MArgumentType::NumericArray, P>& other, NA::ConversionMethod method, double param) :
@@ -316,65 +295,5 @@
 	}
 
 } /* namespace LLU */
-=======
-	template<typename T>
-	template<typename U>
-	NumericArray<T>::NumericArray(const NumericArray<U>& other, NA::ConversionMethod method, double tolerance) : MArray<T>(static_cast<const MArray<U>&>(other))  {
-		if (!this->naFuns) {
-			initError();
-		}
-		MNumericArray newInternal = nullptr;
-		auto status = this->naFuns->MNumericArray_convertType(&newInternal, other.getInternal(), type, static_cast<numericarray_convert_method_t>(method), tolerance);
-		if (status) { // 0 means OK, but no way to learn anything more specific if conversion failed
-			ErrorManager::throwExceptionWithDebugInfo(LLErrorName::NumericArrayConversionError,
-					"Conversion from type " + std::to_string(static_cast<int>(other.getType())) + " to " + std::to_string(static_cast<int>(type)) + " failed.");
-		}
-		this->setOwner(true);
-		extractPropertiesFromInternal(newInternal);
-	}
-
-	template<typename T>
-	NumericArray<T>::NumericArray(const NumericArray<T>& other) : MArray<T>(static_cast<const MArray<T>&>(other)) {
-		if (this->naFuns->MNumericArray_clone(other.internalNA, &this->internalNA)) {
-			ErrorManager::throwException(LLErrorName::NumericArrayCloneError);
-		}
-		this->setOwner(true);
-	}
-
-	template<typename T>
-	NumericArray<T>::NumericArray(NumericArray<T>&& other) :
-			MArray<T>(std::move(other)) {
-		this->internalNA = other.internalNA;
-		other.internalNA = nullptr;
-		other.setOwner(false);
-	}
-
-
-	template<typename T>
-	void NumericArray<T>::operator=(const NumericArray<T>& other) {
-		MArray<T>::operator=(other);
-		this->freeInternal();
-		if (this->naFuns->MNumericArray_clone(other.internalNA, &this->internalNA)) {
-			ErrorManager::throwException(LLErrorName::NumericArrayCloneError);
-		}
-		this->setOwner(true);
-	}
-
-	template<typename T>
-	void NumericArray<T>::operator=(NumericArray<T>&& other) {
-		MArray<T>::operator=(std::move(other));
-		this->freeInternal();
-		this->internalNA = other.internalNA;
-		this->setOwner(other.isOwner());
-		other.internalNA = nullptr;
-		other.setOwner(false);
-	}
-
-	template<typename T>
-	NumericArray<T>::~NumericArray() {
-		this->freeInternal();
-	}
-} /* namespace LibraryLinkUtils */
->>>>>>> 0baeaab1
 
 #endif /* LLUTILS_NUMERICARRAY_H_ */