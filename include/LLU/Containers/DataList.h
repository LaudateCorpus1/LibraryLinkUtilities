/**
 * @file	DataList.h
 * @author	Rafal Chojna <rafalc@wolfram.com>
 * @date	September 01, 2018
 * @brief	Definition of templated DataStore wrapper called DataList.
 */

#ifndef LLUTILS_DATALIST_H
#define LLUTILS_DATALIST_H
#include <cstddef>
#include <iostream>
#include <iterator>
#include <list>
#include <type_traits>
#include <utility>

#include "LLU/Containers/Generic/DataStore.hpp"
#include "LLU/Containers/Passing/Automatic.hpp"
#include "LLU/Containers/Passing/Manual.hpp"
#include "LLU/ErrorLog/ErrorManager.h"
#include "LLU/LibraryData.h"
#include "LLU/MArgument.h"

namespace LLU {

	/**
	 * @class	DataNode
	 * @brief	Wrapper over DataStoreNode structure from LibraryLink.
	 * 			It stores node name in std::string and node value as MArgument, getters for both are provided.
	 * @tparam 	MArgType - type of the argument stored in the node, see enum MArgumentType
	 */
	template<MArgumentType MArgType>
	class DataNode {
	public:
		using T = MType_t<MArgType>;

	public:
		/**
		 * @brief 	Create DataNode from raw DataStoreNode structure
		 * @param 	dsn - raw node
		 */
		explicit DataNode(DataStoreNode dsn);

		/**
		 * @brief 	Get node name
		 * @return 	const reference to std::string holding node name
		 */
		const std::string& getName() const {
			return name;
		}

		/**
		 * @brief 	Get the address of node name
		 * @return	Address of the string holding node name
		 */
		const std::string* getNameAddress() const {
			return &name;
		}

		/**
		 * @brief 	Get node value
		 * @return 	Returns a reference to node value
		 */
		T& getValue() {
			return *getValueAddress();
		}

		/**
		 * @brief 	Get the address of node value
		 * @return	Address of the node value
		 */
		T* getValueAddress() {
			return Argument<MArgType>(nodeArg).getAddress();
		}

		/**
		 * @brief 	Get the actual type of node value stored in MArgument.
		 * 			This is useful when working on a "generic" DataList of type MArgumentType::MArgument, otherwise it should always return MArgType
		 * @return	Actual type of node value
		 */
		MArgumentType getRawType() {
			return static_cast<MArgumentType>(LibraryData::DataStoreAPI()->DataStoreNode_getDataType(rawNode));
		}

		/// static data member holding the template parameter
		static constexpr MArgumentType type = MArgType;

	private:
		std::string name;
		MArgument nodeArg {};
		DataStoreNode rawNode {};
	};

	/**
	 * @class	DataList
	 * @brief 	Top-level wrapper over LibraryLink's DataStore.
	 * 			Designed to be strongly typed i.e. to wrap only homogeneous DataStores but by passing MArgumentType::MArgument as template parameter it will
	 * work with arbitrary DataStores.
	 * @tparam 	T - type of data stored in each node, see the enum type \c MArgumentType
	 * @tparam 	PassingMode - policy for memory management of the internal container
	 */
	template<MArgumentType T, class PassingMode = Passing::Manual>
	class DataList : public MContainer<MArgumentType::DataStore, PassingMode> {

		/// private proxy list with top-level wrappers of each node of the internal DataStore
		std::list<DataNode<T>> proxyList;

	public:
		using iterator = typename decltype(proxyList)::iterator;
		using const_iterator = typename decltype(proxyList)::const_iterator;
		using reverse_iterator = typename decltype(proxyList)::reverse_iterator;
		using const_reverse_iterator = typename decltype(proxyList)::const_reverse_iterator;
		using value_type = MType_t<T>;
		using GenericDataStore = MContainer<MArgumentType::DataStore, PassingMode>;

		template<MArgumentType U>
		static constexpr bool ValidNodeTypeQ = (T == MArgumentType::MArgument || U == T);

		template<MArgumentType MArgT>
		using IsMArgument = std::enable_if_t<MArgT == MArgumentType::MArgument>;

	public:
		/**
		 * @brief	Create empty DataList
		 */
		DataList() : DataList(LibraryData::DataStoreAPI()->createDataStore()) {}

		/**
		 * @brief	Create DataList wrapping around an existing DataStore with nodes of matching type
		 * @param 	ds - DataStore
		 */
		explicit DataList(DataStore ds);

		/**
		 * @brief	Create DataList wrapping around an existing GenericDataStore with matching passing policy
		 * @param 	gds - GenericDataStore
		 */
		explicit DataList(GenericDataStore gds);

		/**
		 * @brief	Create DataList from list of values. Keys will be set to empty strings.
		 * @param 	initList - list of values to put in the DataList
		 */
		DataList(std::initializer_list<value_type> initList);

		/**
		 * @brief	Create DataList from list of keys and corresponding values.
		 * @param 	initList - list of pairs key - value to put in the DataList
		 */
		DataList(std::initializer_list<std::pair<std::string, value_type>> initList);

		/**
		 * @brief	Create DataList copying a different DataList with the same type but possible different Passing policy
		 * @tparam 	P - arbitrary passing policy
		 * @param 	other - a DataList with matching node type
		 */
		template<class P>
		explicit DataList(const DataList<T, P>& other);

		/**
		 * @brief 	Copy constructor is deleted because it doesn't make sense for some passing policies.
		 * 			Use DataList(const DataList<T, P>&) instead.
		 */
		DataList(const DataList&) = delete;

		/**
		 * @brief	Create a DataList by moving contents of another DataList
		 * @param 	other - DataList to move from
		 */
		DataList(DataList&& other) noexcept : GenericDataStore(std::move(other)), proxyList(std::move(other.proxyList)) {};

		/**
		 * @brief	Delete copy-assignment operator for similar reasons to why copy constructor is deleted.
		 */
		DataList& operator=(const DataList&) = delete;

		/**
		 * @brief	Move-assignment operator. Move contents of another DataList into this one.
		 * @param 	other - DataList to move from
		 * @return	*this
		 */
		DataList& operator=(DataList&& other) noexcept;

		/**
		 *   @brief         Copy-assignment operator with passing mode change
		 *   @param[in]     other - const reference to a DataList of matching type
		 **/
		template<class P>
		DataList& operator=(const DataList<T, P>& other) {
			GenericDataStore::operator=(other);
			proxyList = std::move(other.proxyList);
			return *this;
		}

		/**
		 * @brief	Perform a deep copy of the DataList returning a new DataList with Manual passing policy
		 */
		DataList<T, Passing::Manual> clone() const {
			return DataList<T, Passing::Manual>(GenericDataStore::clone());
		}

		/**
		 * @brief 	Get size of the DataList, which is the number of nodes in the list
		 */
		std::size_t size() const {
			return proxyList.size();
		}

		/**
		 *	@brief Get iterator at the beginning of underlying data
		 **/
		iterator begin() {
			return proxyList.begin();
		}

		/**
		 *	@brief Get constant iterator at the beginning of underlying data
		 **/
		const_iterator begin() const {
			return proxyList.begin();
		}

		/**
		 *	@brief Get constant iterator at the beginning of underlying data
		 **/
		const_iterator cbegin() const {
			return proxyList.cbegin();
		}

		/**
		 *	@brief Get iterator after the end of underlying data
		 **/
		iterator end() {
			return proxyList.end();
		}

		/**
		 *	@brief Get constant iterator after the end of underlying data
		 **/
		const_iterator end() const {
			return proxyList.end();
		}

		/**
		 *	@brief Get constant reverse iterator after the end of underlying data
		 **/
		const_iterator cend() const {
			return proxyList.cend();
		}

		/**
		 *	@brief Get constant reverse iterator at the beginning of underlying data
		 **/
		reverse_iterator rbegin() {
			return proxyList.rbegin();
		}

		/**
		 *	@brief Get constant reverse iterator at the beginning of underlying data
		 **/
		const_reverse_iterator rbegin() const {
			return proxyList.rbegin();
		}

		/**
		 *	@brief Get reverse iterator after the end of underlying data
		 **/
		reverse_iterator rend() {
			return proxyList.rend();
		}

		/**
		 *	@brief Get constant reverse iterator after the end of underlying data
		 **/
		const_reverse_iterator rend() const {
			return proxyList.rend();
		}

		/**
		 * @brief 	Add new node to the DataList of type MArgument. This overload is considered only for "generic" DataLists.
		 * @tparam 	U - dummy template parameter, should never be explicitly specified
		 * @param 	nodeData - actual data to store in the new node
		 * @param 	MArgT - type of value stored in \c nodeData. It must be passed because the low-level DataStore API requires it.
		 * @return	nothing
		 */
		template<MArgumentType U = T>
		IsMArgument<U> push_back(MArgument& nodeData, MArgumentType MArgT);

		/**
		 * @brief 	Add new node to the DataList of type MArgument. This overload is considered only for "generic" DataLists.
		 * @tparam 	U - dummy template parameter, should never be explicitly specified
		 * @param 	name - name to be stored in the new node
		 * @param 	nodeData - actual data to store in the new node
		 * @param 	MArgT - type of value stored in \c nodeData. It must be passed because the low-level DataStore API requires it.
		 * @return 	nothing
		 */
		template<MArgumentType U = T>
		IsMArgument<U> push_back(const std::string& name, MArgument& nodeData, MArgumentType MArgT);

		/**
		 * @brief	Add new node to the DataList (only if T is MArgumentType::MArgument or MArgT is equal to T, otherwise - a compile-time error).
		 * @tparam 	MArgT - type of MArgument data
		 * @param 	nodeData - actual data to store in the new node
		 */
		template<MArgumentType MArgT>
		void push_back(const MType_t<MArgT>& nodeData);

		/**
		 * @brief 	Add new named node to the DataList. This overload is considered only if T is MArgumentType::MArgument or MArgT is equal to T.
		 * @tparam 	MArgT - type of MArgument data
		 * @param 	name - name for the new node
		 * @param 	nodeData - actual data to store in the new node
		 * @return 	nothing
		 */
		template<MArgumentType MArgT>
		void push_back(const std::string& name, const MType_t<MArgT>& nodeData);


		template<MArgumentType MArgT, class P>
<<<<<<< HEAD
		void push_back(const MContainer<MArgT, P> &nodeData) {
=======
		ValidNodeType<MArgT> push_back(const MContainer<MArgT, P>& nodeData) {
>>>>>>> a5a00f41
			push_back("", nodeData);
		}

		template<MArgumentType MArgT, class P>
<<<<<<< HEAD
		void push_back(const std::string &name, const MContainer<MArgT, P> &nodeData) {
			if constexpr (ValidNodeTypeQ<MArgT>) {
				push_back<MArgT>(name, nodeData.abandonContainer());
			} else {
				static_assert(alwaysFalse<MArgT>, "Trying to add DataList node of incorrect type.");
			}
=======
		ValidNodeType<MArgT> push_back(const std::string& name, const MContainer<MArgT, P>& nodeData) {
			push_back<MArgT>(name, nodeData.abandonContainer());
>>>>>>> a5a00f41
		}

		/**
		 * @brief 	Add new node to the DataList.
		 * @param 	nodeData - actual data to store in the new node
		 */
		void push_back(const value_type& nodeData);

		/**
		 * @brief 	Add new named node to the DataList.
		 * @param 	name - name for the new node
		 * @param 	nodeData - actual data to store in the new node
		 */
		void push_back(const std::string& name, const value_type& nodeData);

	private:
		/**
		 * @brief 	Recreate private proxy list from the internal DataStore
		 */
		void makeProxy();
	};

	/* Definitions od DataNode methods */

	template<MArgumentType MArgType>
	DataNode<MArgType>::DataNode(DataStoreNode dsn) : rawNode(dsn) {
		if (!rawNode) {
			ErrorManager::throwException(ErrorName::DLNullRawNode);
		}
		if (MArgType != MArgumentType::MArgument && MArgType != getRawType()) {
			ErrorManager::throwException(ErrorName::DLInvalidNodeType);
		}
		char* rawName = nullptr;
		LibraryData::DataStoreAPI()->DataStoreNode_getName(rawNode, &rawName);
		if (rawName != nullptr) {
			name = rawName;
		}
		if (LibraryData::DataStoreAPI()->DataStoreNode_getData(rawNode, &nodeArg) != 0) {
			ErrorManager::throwException(ErrorName::DLGetNodeDataError);
		}
	}

	/* Definitions od DataList methods */

	template<MArgumentType T, class PassingMode>
	DataList<T, PassingMode>::DataList(DataStore ds) : GenericDataStore(ds) {
		if (!this->getContainer()) {
			ErrorManager::throwException(ErrorName::DLNullRawDataStore);
		}
		makeProxy();
	}

	template<MArgumentType T, class PassingMode>
	DataList<T, PassingMode>::DataList(GenericDataStore gds) : GenericDataStore(std::move(gds)) {
		if (!this->getContainer()) {
			ErrorManager::throwException(ErrorName::DLNullRawDataStore);
		}
		makeProxy();
	}

	template<MArgumentType T, class PassingMode>
	DataList<T, PassingMode>::DataList(std::initializer_list<value_type> initList) : DataList() {
		for (auto&& elem : initList) {
			push_back(elem);
		}
	}

	template<MArgumentType T, class PassingMode>
	DataList<T, PassingMode>::DataList(std::initializer_list<std::pair<std::string, value_type>> initList) : DataList() {
		for (auto&& elem : initList) {
			push_back(elem.first, elem.second);
		}
	}

	template<MArgumentType T, class PassingMode>
	auto DataList<T, PassingMode>::operator=(DataList&& other) noexcept -> DataList& {
		GenericDataStore::operator=(std::move(other));
		proxyList = std::move(other.proxyList);
		return *this;
	}

	template<MArgumentType T, class PassingMode>
	void DataList<T, PassingMode>::makeProxy() {
		auto size = LibraryData::DataStoreAPI()->DataStore_getLength(this->getContainer());
		auto currentNode = LibraryData::DataStoreAPI()->DataStore_getFirstNode(this->getContainer());
		for (mint i = 0; i < size; ++i) {
			proxyList.emplace_back(currentNode);
			currentNode = LibraryData::DataStoreAPI()->DataStoreNode_getNextNode(currentNode);
		}
	}

	template<MArgumentType T, class PassingMode>
	template<MArgumentType U>
	auto DataList<T, PassingMode>::push_back(MArgument& nodeData, MArgumentType MArgT) -> IsMArgument<U> {
		push_back("", nodeData, MArgT);
	}

	template<MArgumentType T, class PassingMode>
	template<MArgumentType U>
	auto DataList<T, PassingMode>::push_back(const std::string& name, MArgument& nodeData, MArgumentType MArgT) -> IsMArgument<U> {
		Argument<MArgumentType::MArgument>(nodeData).addToDataStore(this->getContainer(), name, MArgT);
	}

	template<MArgumentType T, class PassingMode>
	template<MArgumentType MArgT>
	void DataList<T, PassingMode>::push_back(const MType_t<MArgT>& nodeData) {
	    if constexpr (ValidNodeTypeQ<MArgT>) {
            push_back<MArgT>("", nodeData);
	    } else {
            static_assert(alwaysFalse<MArgT>, "Trying to add DataList node of incorrect type.");
	    }
	}

	template<MArgumentType T, class PassingMode>
	template<MArgumentType MArgT>
	void DataList<T, PassingMode>::push_back(const std::string& name, const MType_t<MArgT>& nodeData) {
        if constexpr (ValidNodeTypeQ<MArgT>) {
		    Argument<MArgT>::addDataStoreNode(this->getContainer(), name, nodeData);
        } else {
            static_assert(alwaysFalse<MArgT>, "Trying to add DataList node of incorrect type.");
        }
	}

	template<MArgumentType T, class PassingMode>
	void DataList<T, PassingMode>::push_back(const DataList::value_type& nodeData) {
		push_back("", nodeData);
	}

	template<MArgumentType T, class PassingMode>
	void DataList<T, PassingMode>::push_back(const std::string& name, const DataList::value_type& nodeData) {
		Argument<T>::addDataStoreNode(this->getContainer(), name, nodeData);
		proxyList.emplace_back(LibraryData::DataStoreAPI()->DataStore_getLastNode(this->getContainer()));
	}

	template<MArgumentType T, class PassingMode>
	template<class P>
	DataList<T, PassingMode>::DataList(const DataList<T, P>& other) : GenericDataStore(other) {
		makeProxy();
	}

}

#endif	  // LLUTILS_DATALIST_H<|MERGE_RESOLUTION|>--- conflicted
+++ resolved
@@ -317,26 +317,17 @@
 
 
 		template<MArgumentType MArgT, class P>
-<<<<<<< HEAD
-		void push_back(const MContainer<MArgT, P> &nodeData) {
-=======
-		ValidNodeType<MArgT> push_back(const MContainer<MArgT, P>& nodeData) {
->>>>>>> a5a00f41
+		void push_back(const MContainer<MArgT, P>& nodeData) {
 			push_back("", nodeData);
 		}
 
 		template<MArgumentType MArgT, class P>
-<<<<<<< HEAD
-		void push_back(const std::string &name, const MContainer<MArgT, P> &nodeData) {
+		void push_back(const std::string& name, const MContainer<MArgT, P>& nodeData) {
 			if constexpr (ValidNodeTypeQ<MArgT>) {
 				push_back<MArgT>(name, nodeData.abandonContainer());
 			} else {
 				static_assert(alwaysFalse<MArgT>, "Trying to add DataList node of incorrect type.");
 			}
-=======
-		ValidNodeType<MArgT> push_back(const std::string& name, const MContainer<MArgT, P>& nodeData) {
-			push_back<MArgT>(name, nodeData.abandonContainer());
->>>>>>> a5a00f41
 		}
 
 		/**
