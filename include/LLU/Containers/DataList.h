/**
 * @file	DataList.h
 * @author	Rafal Chojna <rafalc@wolfram.com>
 * @date	September 01, 2018
 * @brief	Definition of templated DataStore wrapper called DataList.
 */

#ifndef LLUTILS_DATALIST_H
#define LLUTILS_DATALIST_H
#include <iostream>

#include <cstddef>
#include <iterator>
#include <list>
#include <type_traits>
#include <utility>

#include "WolframLibrary.h"
#include "WolframIOLibraryFunctions.h"

#include "LLU/ErrorLog/ErrorManager.h"
#include "LLU/MArgument.h"
#include "LLU/LibraryData.h"
#include "LLU/Containers/Passing/Automatic.hpp"
#include "LLU/Containers/Passing/Manual.hpp"
#include "LLU/Containers/Generic/DataStore.hpp"

namespace LLU {

	/**
	 * @class	DataNode
	 * @brief	Wrapper over DataStoreNode structure from LibraryLink.
	 * 			It stores node name in std::string and node value as MArgument, getters for both are provided.
	 * @tparam 	MArgType - type of the argument stored in the node, see enum MArgumentType
	 */
	template<MArgumentType MArgType>
	class DataNode {
	public:
		using T = MType_t<MArgType>;

	public:
		/**
		 * @brief 	Create DataNode from raw DataStoreNode structure
		 * @param 	dsn - raw node
		 */
		explicit DataNode(DataStoreNode dsn);

		/**
		 * @brief 	Get node name
		 * @return 	const reference to std::string holding node name
		 */
		const std::string& getName() const {
			return name;
		}

		/**
		 * @brief 	Get the address of node name
		 * @return	Address of the string holding node name
		 */
		const std::string* getNameAddress() const {
			return &name;
		}

		/**
		 * @brief 	Get node value
		 * @return 	Returns a reference to node value
		 */
		T& getValue() {
			return *getValueAddress();
		}

		/**
		 * @brief 	Get the address of node value
		 * @return	Address of the node value
		 */
		T* getValueAddress() {
			return Argument<MArgType>(nodeArg).getAddress();
		}

		/**
		 * @brief 	Get the actual type of node value stored in MArgument.
		 * 			This is useful when working on a "generic" DataList of type MArgumentType::MArgument, otherwise it should always return MArgType
		 * @return	Actual type of node value
		 */
		MArgumentType getRawType() {
			return static_cast<MArgumentType>(LibraryData::DataStoreAPI()->DataStoreNode_getDataType(rawNode));
		}

		/// static data member holding the template parameter
		static constexpr MArgumentType type = MArgType;

	private:
		std::string name;
		MArgument nodeArg {};
		DataStoreNode rawNode {};
	};


	/**
	 * @class	DataList
	 * @brief 	Top-level wrapper over LibraryLink's DataStore.
	 * 			Designed to be strongly typed i.e. to wrap only homogeneous DataStores but by passing MArgumentType::MArgument as template parameter it will work with
	 * 			arbitrary DataStores.
	 * @tparam 	T - type of data stored in each node, see the enum type \c MArgumentType
	 * @tparam 	PassingMode - policy for memory management of the internal container
	 */
	template<MArgumentType T, class PassingMode = Passing::Manual>
	class DataList : public MContainer<MArgumentType::DataStore, PassingMode> {

		/// private proxy list with top-level wrappers of each node of the internal DataStore
		std::list<DataNode<T>> proxyList;

	public:
		using iterator = typename decltype(proxyList)::iterator;
		using const_iterator = typename decltype(proxyList)::const_iterator;
		using reverse_iterator = typename decltype(proxyList)::reverse_iterator;
		using const_reverse_iterator = typename decltype(proxyList)::const_reverse_iterator;
		using value_type = MType_t<T>;
		using GenericDataStore = MContainer<MArgumentType::DataStore, PassingMode>;

		template<MArgumentType U>
		static constexpr bool ValidNodeTypeQ = (T == MArgumentType::MArgument || U == T);

		template<MArgumentType MArgT>
		using IsMArgument = std::enable_if_t<MArgT == MArgumentType::MArgument>;

	public:
		/**
		 * @brief	Create empty DataList
		 */
		DataList() : DataList(LibraryData::DataStoreAPI()->createDataStore()) {}

		/**
		 * @brief	Create DataList wrapping around an existing DataStore with nodes of matching type
		 * @param 	ds - DataStore
		 */
		explicit DataList(DataStore ds);

        /**
         * @brief	Create DataList wrapping around an existing GenericDataStore with matching passing policy
         * @param 	gds - GenericDataStore
         */
        explicit DataList(GenericDataStore gds);

		/**
		 * @brief	Create DataList from list of values. Keys will be set to empty strings.
		 * @param 	initList - list of values to put in the DataList
		 */
		DataList(std::initializer_list<value_type> initList);

		/**
		 * @brief	Create DataList from list of keys and corresponding values.
		 * @param 	initList - list of pairs key - value to put in the DataList
		 */
		DataList(std::initializer_list<std::pair<std::string, value_type>> initList);

		/**
		 * @brief	Create DataList copying a different DataList with the same type but possible different Passing policy
		 * @tparam 	P - arbitrary passing policy
		 * @param 	other - a DataList with matching node type
		 */
		template<class P>
		explicit DataList(const DataList<T, P>& other);

		/**
		 * @brief 	Copy constructor is deleted because it doesn't make sense for some passing policies.
		 * 			Use DataList(const DataList<T, P>&) instead.
		 */
		DataList(const DataList&) = delete;

		/**
		 * @brief	Create a DataList by moving contents of another DataList
		 * @param 	other - DataList to move from
		 */
		DataList(DataList&& other) noexcept : GenericDataStore(std::move(other)), proxyList(std::move(other.proxyList)) {};

		/**
		 * @brief	Delete copy-assignment operator for similar reasons to why copy constructor is deleted.
		 */
		DataList& operator=(const DataList&) = delete;

		/**
		 * @brief	Move-assignment operator. Move contents of another DataList into this one.
		 * @param 	other - DataList to move from
		 * @return	*this
		 */
		DataList& operator=(DataList&& other) noexcept;

		/**
		 *   @brief         Copy-assignment operator with passing mode change
		 *   @param[in]     other - const reference to a DataList of matching type
		 **/
		template<class P>
		DataList& operator=(const DataList<T, P>& other) {
			GenericDataStore::operator=(other);
			proxyList = std::move(other.proxyList);
			return *this;
		}

		/**
		 * @brief	Perform a deep copy of the DataList returning a new DataList with Manual passing policy
		 */
		DataList<T, Passing::Manual> clone() const {
			return DataList<T, Passing::Manual>(GenericDataStore::clone());
		}

		/**
		 * @brief 	Get size of the DataList, which is the number of nodes in the list
		 */
		std::size_t size() const {
			return proxyList.size();
		}

		/**
		 *	@brief Get iterator at the beginning of underlying data
		 **/
		iterator begin() {
			return proxyList.begin();
		}

		/**
		 *	@brief Get constant iterator at the beginning of underlying data
		 **/
		const_iterator begin() const {
			return proxyList.begin();
		}

		/**
		 *	@brief Get constant iterator at the beginning of underlying data
		 **/
		const_iterator cbegin() const {
			return proxyList.cbegin();
		}

		/**
		 *	@brief Get iterator after the end of underlying data
		 **/
		iterator end() {
			return proxyList.end();
		}

		/**
		 *	@brief Get constant iterator after the end of underlying data
		 **/
		const_iterator end() const {
			return proxyList.end();
		}

		/**
		 *	@brief Get constant reverse iterator after the end of underlying data
		 **/
		const_iterator cend() const {
			return proxyList.cend();
		}

		/**
		 *	@brief Get constant reverse iterator at the beginning of underlying data
		 **/
		reverse_iterator rbegin() {
			return proxyList.rbegin();
		}

		/**
		 *	@brief Get constant reverse iterator at the beginning of underlying data
		 **/
		const_reverse_iterator rbegin() const {
			return proxyList.rbegin();
		}

		/**
		 *	@brief Get reverse iterator after the end of underlying data
		 **/
		reverse_iterator rend() {
			return proxyList.rend();
		}

		/**
		 *	@brief Get constant reverse iterator after the end of underlying data
		 **/
		const_reverse_iterator rend() const {
			return proxyList.rend();
		}


		/**
		 * @brief 	Add new node to the DataList of type MArgument. This overload is considered only for "generic" DataLists.
		 * @tparam 	U - dummy template parameter, should never be explicitly specified
		 * @param 	nodeData - actual data to store in the new node
		 * @param 	MArgT - type of value stored in \c nodeData. It must be passed because the low-level DataStore API requires it.
		 * @return	nothing
		 */
		template<MArgumentType U = T>
		IsMArgument<U> push_back(MArgument& nodeData, MArgumentType MArgT);

		/**
		 * @brief 	Add new node to the DataList of type MArgument. This overload is considered only for "generic" DataLists.
		 * @tparam 	U - dummy template parameter, should never be explicitly specified
		 * @param 	name - name to be stored in the new node
		 * @param 	nodeData - actual data to store in the new node
		 * @param 	MArgT - type of value stored in \c nodeData. It must be passed because the low-level DataStore API requires it.
		 * @return 	nothing
		 */
		template<MArgumentType U = T>
		IsMArgument<U> push_back(const std::string& name, MArgument& nodeData, MArgumentType MArgT);

		/**
		 * @brief	Add new node to the DataList (only if T is MArgumentType::MArgument or MArgT is equal to T, otherwise - a compile-time error).
		 * @tparam 	MArgT - type of MArgument data
		 * @param 	nodeData - actual data to store in the new node
		 */
		template<MArgumentType MArgT>
		void push_back(const MType_t<MArgT>& nodeData);

		/**
		 * @brief 	Add new named node to the DataList. This overload is considered only if T is MArgumentType::MArgument or MArgT is equal to T.
		 * @tparam 	MArgT - type of MArgument data
		 * @param 	name - name for the new node
		 * @param 	nodeData - actual data to store in the new node
		 * @return 	nothing
		 */
		template<MArgumentType MArgT>
		void push_back(const std::string& name, const MType_t<MArgT>& nodeData);


		template<MArgumentType MArgT, class P>
		ValidNodeType<MArgT> push_back(const MContainer<MArgT, P> &nodeData) {
			push_back("", nodeData);
		}

		template<MArgumentType MArgT, class P>
		ValidNodeType<MArgT> push_back(const std::string &name, const MContainer<MArgT, P> &nodeData) {
			push_back(name, nodeData.abandonContainer());
		}

		/**
		 * @brief 	Add new node to the DataList.
		 * @param 	nodeData - actual data to store in the new node
		 */
		void push_back(const value_type& nodeData);

		/**
		 * @brief 	Add new named node to the DataList.
		 * @param 	name - name for the new node
		 * @param 	nodeData - actual data to store in the new node
		 */
		void push_back(const std::string& name, const value_type& nodeData);

	private:

		/**
		 * @brief 	Recreate private proxy list from the internal DataStore
		 */
		void makeProxy();
	};


	/* Definitions od DataNode methods */

	template<MArgumentType MArgType>
	DataNode<MArgType>::DataNode(DataStoreNode dsn) : rawNode(dsn) {
		if (!rawNode) {
			ErrorManager::throwException(ErrorName::DLNullRawNode);
		}
		if (MArgType != MArgumentType::MArgument && MArgType != getRawType()) {
			ErrorManager::throwException(ErrorName::DLInvalidNodeType);
		}
		char* rawName = nullptr;
		LibraryData::DataStoreAPI()->DataStoreNode_getName(rawNode, &rawName);
		if (rawName != nullptr) {
			name = rawName;
		}
		if (LibraryData::DataStoreAPI()->DataStoreNode_getData(rawNode, &nodeArg) != 0) {
			ErrorManager::throwException(ErrorName::DLGetNodeDataError);
		}
	}

	/* Definitions od DataList methods */

	template<MArgumentType T, class PassingMode>
	DataList<T, PassingMode>::DataList(DataStore ds) : GenericDataStore(ds) {
		if (!this->getContainer()) {
			ErrorManager::throwException(ErrorName::DLNullRawDataStore);
		}
		makeProxy();
	}

    template<MArgumentType T, class PassingMode>
    DataList<T, PassingMode>::DataList(GenericDataStore gds) : GenericDataStore(std::move(gds)) {
        if (!this->getContainer()) {
            ErrorManager::throwException(ErrorName::DLNullRawDataStore);
        }
        makeProxy();
    }

	template<MArgumentType T, class PassingMode>
	DataList<T, PassingMode>::DataList(std::initializer_list<value_type> initList) : DataList() {
		for(auto&& elem : initList) {
			push_back(elem);
		}
	}

	template<MArgumentType T, class PassingMode>
	DataList<T, PassingMode>::DataList(std::initializer_list<std::pair<std::string, value_type>> initList) : DataList() {
		for(auto&& elem : initList) {
			push_back(elem.first, elem.second);
		}
	}

	template<MArgumentType T, class PassingMode>
	auto DataList<T, PassingMode>::operator=(DataList&& other) noexcept -> DataList&  {
		GenericDataStore::operator=(std::move(other));
		proxyList = std::move(other.proxyList);
		return *this;
	}

	template<MArgumentType T, class PassingMode>
	void DataList<T, PassingMode>::makeProxy() {
		auto size = LibraryData::DataStoreAPI()->DataStore_getLength(this->getContainer());
		auto currentNode = LibraryData::DataStoreAPI()->DataStore_getFirstNode(this->getContainer());
		for (mint i = 0; i < size; ++i) {
			proxyList.emplace_back(currentNode);
			currentNode = LibraryData::DataStoreAPI()->DataStoreNode_getNextNode(currentNode);
		}
	}

	template<MArgumentType T, class PassingMode>
	template<MArgumentType U>
	auto DataList<T, PassingMode>::push_back(MArgument& nodeData, MArgumentType MArgT) -> IsMArgument<U>  {
		push_back("", nodeData, MArgT);
	}

	template<MArgumentType T, class PassingMode>
	template<MArgumentType U>
	auto DataList<T, PassingMode>::push_back(const std::string& name, MArgument& nodeData, MArgumentType MArgT) -> IsMArgument<U>  {
		Argument<MArgumentType::MArgument>(nodeData).addToDataStore(this->getContainer(), name, MArgT);
	}

	template<MArgumentType T, class PassingMode>
	template<MArgumentType MArgT>
	void DataList<T, PassingMode>::push_back(const MType_t<MArgT>& nodeData) {
	    if constexpr (ValidNodeTypeQ<MArgT>) {
            push_back<MArgT>("", nodeData);
	    } else {
            static_assert(alwaysFalse<MArgT>, "Trying to add DataList node of incorrect type.");
	    }
	}

	template<MArgumentType T, class PassingMode>
	template<MArgumentType MArgT>
<<<<<<< HEAD
	void DataList<T, PassingMode>::push_back(const std::string& name, const MType_t<MArgT>& nodeData) {
        if constexpr (ValidNodeTypeQ<MArgT>) {
		    Argument<MArgT>::addDataStoreNode(this->getInternal(), name, nodeData);
        } else {
            static_assert(alwaysFalse<MArgT>, "Trying to add DataList node of incorrect type.");
        }
=======
	auto DataList<T, PassingMode>::push_back(const std::string& name, const MType_t<MArgT>& nodeData) -> ValidNodeType<MArgT> {
		Argument<MArgT>::addDataStoreNode(this->getContainer(), name, nodeData);
>>>>>>> ad609fa5
	}

	template<MArgumentType T, class PassingMode>
	void DataList<T, PassingMode>::push_back(const DataList::value_type& nodeData) {
		push_back("", nodeData);
	}

	template<MArgumentType T, class PassingMode>
	void DataList<T, PassingMode>::push_back(const std::string& name, const DataList::value_type& nodeData) {
		Argument<T>::addDataStoreNode(this->getContainer(), name, nodeData);
		proxyList.emplace_back(LibraryData::DataStoreAPI()->DataStore_getLastNode(this->getContainer()));
	}

	template<MArgumentType T, class PassingMode>
	template<class P>
	DataList<T, PassingMode>::DataList(const DataList<T, P>& other) : GenericDataStore(other) {
		makeProxy();
	}

}

#endif //LLUTILS_DATALIST_H<|MERGE_RESOLUTION|>--- conflicted
+++ resolved
@@ -447,17 +447,12 @@
 
 	template<MArgumentType T, class PassingMode>
 	template<MArgumentType MArgT>
-<<<<<<< HEAD
 	void DataList<T, PassingMode>::push_back(const std::string& name, const MType_t<MArgT>& nodeData) {
         if constexpr (ValidNodeTypeQ<MArgT>) {
-		    Argument<MArgT>::addDataStoreNode(this->getInternal(), name, nodeData);
+		    Argument<MArgT>::addDataStoreNode(this->getContainer(), name, nodeData);
         } else {
             static_assert(alwaysFalse<MArgT>, "Trying to add DataList node of incorrect type.");
         }
-=======
-	auto DataList<T, PassingMode>::push_back(const std::string& name, const MType_t<MArgT>& nodeData) -> ValidNodeType<MArgT> {
-		Argument<MArgT>::addDataStoreNode(this->getContainer(), name, nodeData);
->>>>>>> ad609fa5
 	}
 
 	template<MArgumentType T, class PassingMode>
