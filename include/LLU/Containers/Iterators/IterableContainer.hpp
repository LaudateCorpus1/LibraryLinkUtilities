--- conflicted
+++ resolved
@@ -13,113 +13,8 @@
 
 namespace LLU {
 	/**
-<<<<<<< HEAD
 	 * @brief   Abstract class that provides iterators (c/r/begin and c/r/end methods) and subscript operator for any contiguous container
 	 * @tparam  T - underlying data type
-=======
-	 *	@brief Get iterator at the beginning of underlying data
-	 **/
-	iterator begin() noexcept {
-		return getData();
-	}
-
-	/**
-	 *	@brief Get constant iterator at the beginning of underlying data
-	 **/
-	const_iterator begin() const noexcept {
-		return getData();
-	}
-
-	/**
-	 *	@brief Get constant iterator at the beginning of underlying data
-	 **/
-	const_iterator cbegin() const noexcept {
-		return getData();
-	}
-
-	/**
-	 *	@brief Get iterator after the end of underlying data
-	 **/
-	iterator end() noexcept {
-		return std::next(begin(), getSize());
-	}
-
-	/**
-	 *	@brief Get constant iterator after the end of underlying data
-	 **/
-	const_iterator end() const noexcept {
-		return std::next(begin(), getSize());
-	}
-
-	/**
-	 *	@brief Get constant iterator after the end of underlying data
-	 **/
-	const_iterator cend() const noexcept {
-		return std::next(cbegin(), getSize());
-	}
-
-	/**
-	 *	@brief Get iterator at the beginning of underlying data
-	 **/
-	reverse_iterator rbegin() noexcept {
-		return std::make_reverse_iterator(end());
-	}
-
-	/**
-	 *	@brief Get constant iterator at the beginning of underlying data
-	 **/
-	const_reverse_iterator rbegin() const noexcept {
-		return std::make_reverse_iterator(end());
-	}
-
-	/**
-	 *	@brief Get constant iterator at the beginning of underlying data
-	 **/
-	const_reverse_iterator crbegin() const noexcept {
-		return std::make_reverse_iterator(cend());
-	}
-
-	/**
-	 *	@brief Get iterator after the end of underlying data
-	 **/
-	reverse_iterator rend() noexcept {
-		return std::make_reverse_iterator(begin());
-	}
-
-	/**
-	 *	@brief Get constant iterator after the end of underlying data
-	 **/
-	const_reverse_iterator rend() const noexcept {
-		return std::make_reverse_iterator(begin());
-	}
-
-	/**
-	 *	@brief Get constant iterator after the end of underlying data
-	 **/
-	const_reverse_iterator crend() const noexcept {
-		return std::make_reverse_iterator(cbegin());
-	}
-
-	/**
-	 *	@brief 		Get a reference to the data element at given position
-	 *	@param[in]	index - position of desired data element
-	 **/
-	reference operator[](mint index) {
-		return *(begin() + index);
-	}
-
-	/**
-	 *	@brief 		Get a constant reference to the data element at given position
-	 *	@param[in]	index - position of desired data element
-	 **/
-	const_reference operator[](mint index) const {
-		return *(cbegin() + index);
-	}
-
-	/**
-	 * @brief 	Get reference to the first element.
-	 * @note 	For empty container the behavior is undefined.
->>>>>>> 0b889229
 	 */
 	template<typename T>
 	class IterableContainer {
@@ -195,21 +90,21 @@
 		 *	@brief Get iterator after the end of underlying data
 		 **/
 		iterator end() noexcept {
-			return getData() + getSize();
+			return std::next(begin(), getSize());
 		}
 
 		/**
 		 *	@brief Get constant iterator after the end of underlying data
 		 **/
 		const_iterator end() const noexcept {
-			return getData() + getSize();
+			return std::next(begin(), getSize());
 		}
 
 		/**
 		 *	@brief Get constant iterator after the end of underlying data
 		 **/
 		const_iterator cend() const noexcept {
-			return getData() + getSize();
+			return std::next(cbegin(), getSize());
 		}
 
 		/**
