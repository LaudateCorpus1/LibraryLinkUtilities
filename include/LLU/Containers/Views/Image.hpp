--- conflicted
+++ resolved
@@ -23,23 +23,17 @@
 	public:
 		ImageView() = default;
 
-<<<<<<< HEAD
 		/**
 		 * Create a ImageView from a GenericImage
 		 * @param gIm - a GenericImage
 		 */
-		/* implicit */ ImageView(const GenericImage& gIm) : m {gIm.getContainer()} {}
+		ImageView(const GenericImage& gIm) : m {gIm.getContainer()} {}	  // NOLINT: implicit conversion to a view is useful and harmless
 
 		/**
 		 * Create a ImageView from a raw MImage
 		 * @param mi - a raw MImage
 		 */
-		/* implicit */ ImageView(MImage mi) : m {mi} {}
-=======
-		ImageView(const GenericImage& gIm) : m {gIm.getContainer()} {}	  // NOLINT: implicit conversion to a view is useful and harmless
-
 		ImageView(MImage mi) : m {mi} {}	// NOLINT
->>>>>>> 0b889229
 
 		/// @copydoc ImageInterface::colorspace()
 		colorspace_t colorspace() const override {
@@ -110,47 +104,34 @@
 	public:
 		ImageTypedView() = default;
 
-<<<<<<< HEAD
 		/**
 		 * Create a ImageTypedView from a GenericImage.
 		 * @param gIm - a GenericImage
 		 * @throws ErrorName::ImageTypeError - if the actual datatype of \p gIm is not T
 		 */
-		/* implicit */ ImageTypedView(const GenericImage& gIm) : ImageView(gIm) {
-=======
-		template<class Passing>
 		ImageTypedView(const GenericImage& gIm) : ImageView(gIm) {	  // NOLINT: implicit conversion to a view is useful and harmless
->>>>>>> 0b889229
 			if (ImageType<T> != type()) {
 				ErrorManager::throwException(ErrorName::ImageTypeError);
 			}
 		}
 
-<<<<<<< HEAD
 		/**
 		 * Create a ImageTypedView from a ImageView.
 		 * @param iv - a ImageView
 		 * @throws ErrorName::ImageTypeError - if the actual datatype of \p iv is not T
 		 */
-		/* implicit */ ImageTypedView(ImageView iv) : ImageView(std::move(iv)) {
-=======
 		ImageTypedView(ImageView iv) : ImageView(std::move(iv)) {	 // NOLINT
->>>>>>> 0b889229
 			if (ImageType<T> != type()) {
 				ErrorManager::throwException(ErrorName::ImageTypeError);
 			}
 		}
 
-<<<<<<< HEAD
 		/**
 		 * Create a ImageTypedView from a raw MImage.
 		 * @param mi - a raw MImage
 		 * @throws ErrorName::ImageTypeError - if the actual datatype of \p mi is not T
 		 */
-		/* implicit */ ImageTypedView(MImage mi) : ImageView(mi) {
-=======
 		ImageTypedView(MImage mi) : ImageView(mi) {	   // NOLINT
->>>>>>> 0b889229
 			if (ImageType<T> != type()) {
 				ErrorManager::throwException(ErrorName::ImageTypeError);
 			}
@@ -192,11 +173,7 @@
 	auto asTypedImage(MImage img, F&& callable) {
 		return asTypedImage(ImageView {img}, std::forward<F>(callable));
 	}
-<<<<<<< HEAD
 	/// @endcond
-}
-=======
 }  // namespace LLU
->>>>>>> 0b889229
 
 #endif	  // LLU_CONTAINERS_VIEWS_IMAGE_HPP