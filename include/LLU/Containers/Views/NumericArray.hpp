/**
 * @file
 * @author	Rafal Chojna <rafalc@wolfram.com>
 * @brief   Definition and implementation of NumericArrayView and TypedNumericArrayView.
 */
#ifndef LLU_CONTAINERS_VIEWS_NUMERICARRAY_HPP
#define LLU_CONTAINERS_VIEWS_NUMERICARRAY_HPP

#include "LLU/Containers/Generic/NumericArray.hpp"
#include "LLU/Containers/Interfaces.h"
#include "LLU/Containers/Iterators/IterableContainer.hpp"

namespace LLU {

	/**
	 * @brief   Simple, light-weight, non-owning, data-type-agnostic wrappper over MNumericArray.
	 *
	 * Intended for use in functions that only need to access MNumericArray metadata, where it can alleviate the need for introducing template parameters
	 * for MNumericArray passing mode (like in GenericNumericArray) or data type (like in NumericArray class).
	 */
	class NumericArrayView : public NumericArrayInterface {
	public:
		NumericArrayView() = default;

<<<<<<< HEAD
		/**
		 * Create a NumericArrayView from a GenericNumericArray
		 * @param gNA - a GenericNumericArray
		 */
		/* implicit */ NumericArrayView(const GenericNumericArray& gNA) : na{gNA.getContainer()} {}

		/**
		 * Create a NumericArrayView from a raw MNumericArray
		 * @param mna - a raw MNumericArray
		 */
		/* implicit */ NumericArrayView(MNumericArray mna) : na{mna} {}
=======
		NumericArrayView(const GenericNumericArray& gNA) : na {gNA.getContainer()} {}	 // NOLINT: implicit conversion is useful and harmless

		NumericArrayView(MNumericArray mna) : na {mna} {}	 // NOLINT:
>>>>>>> 0b889229

		/// @copydoc NumericArrayInterface::getRank()
		mint getRank() const override {
			return LibraryData::NumericArrayAPI()->MNumericArray_getRank(na);
		}

		/// @copydoc NumericArrayInterface::getDimensions()
		mint const* getDimensions() const override {
			return LibraryData::NumericArrayAPI()->MNumericArray_getDimensions(na);
		}

		/// @copydoc NumericArrayInterface::getFlattenedLength()
		mint getFlattenedLength() const override {
			return LibraryData::NumericArrayAPI()->MNumericArray_getFlattenedLength(na);
		}

		/// @copydoc NumericArrayInterface::type()
		numericarray_data_t type() const final {
			return LibraryData::NumericArrayAPI()->MNumericArray_getType(na);
		}

		/// @copydoc NumericArrayInterface::rawData()
		void* rawData() const noexcept override {
			return LibraryData::NumericArrayAPI()->MNumericArray_getData(na);
		}

	private:
		MNumericArray na = nullptr;
	};

	/**
	 * @brief   Simple, light-weight, non-owning wrappper over MNumericArray.
	 * Intended for use where a temporary "upgrade" of a raw MNumericArray to a complete, strongly-typed NumericArray interface would be useful.
	 *
	 * @tparam  T - type of the NumericArray data
	 */
	template<typename T>
	class NumericArrayTypedView : public NumericArrayView, public IterableContainer<T> {
	public:
		NumericArrayTypedView() = default;

<<<<<<< HEAD
		/**
		 * Create a NumericArrayTypedView from a GenericNumericArray.
		 * @param gNA - a GenericNumericArray
		 * @throws ErrorName::NumericArrayTypeError - if the actual datatype of \p gNA is not T
		 */
		/* implicit */ NumericArrayTypedView(const GenericNumericArray& gNA) : NumericArrayView(gNA) {
=======
		NumericArrayTypedView(const GenericNumericArray& gNA) : NumericArrayView(gNA) {	   // NOLINT: implicit conversion is useful and harmless
>>>>>>> 0b889229
			if (NumericArrayType<T> != type()) {
				ErrorManager::throwException(ErrorName::NumericArrayTypeError);
			}
		}

<<<<<<< HEAD
		/**
		 * Create a NumericArrayTypedView from a NumericArrayView.
		 * @param nav - a NumericArrayView
		 * @throws ErrorName::NumericArrayTypeError - if the actual datatype of \p nav is not T
		 */
		/* implicit */ NumericArrayTypedView(NumericArrayView nav) : NumericArrayView(std::move(nav)) {
=======
		NumericArrayTypedView(NumericArrayView nav) : NumericArrayView(std::move(nav)) {	// NOLINT
>>>>>>> 0b889229
			if (NumericArrayType<T> != type()) {
				ErrorManager::throwException(ErrorName::NumericArrayTypeError);
			}
		}

<<<<<<< HEAD
		/**
		 * Create a NumericArrayTypedView from a raw MNumericArray.
		 * @param mna - a raw MNumericArray
		 * @throws ErrorName::NumericArrayTypeError - if the actual datatype of \p mna is not T
		 */
		/* implicit */ NumericArrayTypedView(MNumericArray mna) : NumericArrayView(mna) {
=======
		NumericArrayTypedView(MNumericArray mna) : NumericArrayView(mna) {	  // NOLINT
>>>>>>> 0b889229
			if (NumericArrayType<T> != type()) {
				ErrorManager::throwException(ErrorName::NumericArrayTypeError);
			}
		}

	private:
		T* getData() const noexcept override {
			return static_cast<T*>(rawData());
		}

		mint getSize() const noexcept override {
			return getFlattenedLength();
		}
	};

	/**
	 * Take a NumericArray-like object \p na and a function \p callable and call the function with a NumericArrayTypedView created from \p na
	 * @tparam  NumericArrayT - a NumericArray-like type (GenericNumericArray, NumericArrayView or MNumericAray)
	 * @tparam  F - any callable object
	 * @param   na - NumericArray-like object on which an operation will be performed
	 * @param   callable - a callable object that can be called with a NumericArrayTypedView of any type
	 * @return  result of calling \p callable on a NumericArrayTypedView over \p na
	 */
	template<typename NumericArrayT, typename F>
	auto asTypedNumericArray(NumericArrayT&& na, F&& callable) {
		switch (na.type()) {
			case MNumericArray_Type_Bit8: return std::forward<F>(callable)(NumericArrayTypedView<std::int8_t> {std::forward<NumericArrayT>(na)});
			case MNumericArray_Type_UBit8: return std::forward<F>(callable)(NumericArrayTypedView<std::uint8_t> {std::forward<NumericArrayT>(na)});
			case MNumericArray_Type_Bit16: return std::forward<F>(callable)(NumericArrayTypedView<std::int16_t> {std::forward<NumericArrayT>(na)});
			case MNumericArray_Type_UBit16: return std::forward<F>(callable)(NumericArrayTypedView<std::uint16_t> {std::forward<NumericArrayT>(na)});
			case MNumericArray_Type_Bit32: return std::forward<F>(callable)(NumericArrayTypedView<std::int32_t> {std::forward<NumericArrayT>(na)});
			case MNumericArray_Type_UBit32: return std::forward<F>(callable)(NumericArrayTypedView<std::uint32_t> {std::forward<NumericArrayT>(na)});
			case MNumericArray_Type_Bit64: return std::forward<F>(callable)(NumericArrayTypedView<std::int64_t> {std::forward<NumericArrayT>(na)});
			case MNumericArray_Type_UBit64: return std::forward<F>(callable)(NumericArrayTypedView<std::uint64_t> {std::forward<NumericArrayT>(na)});
			case MNumericArray_Type_Real32: return std::forward<F>(callable)(NumericArrayTypedView<float> {std::forward<NumericArrayT>(na)});
			case MNumericArray_Type_Real64: return std::forward<F>(callable)(NumericArrayTypedView<double> {std::forward<NumericArrayT>(na)});
			case MNumericArray_Type_Complex_Real32:
				return std::forward<F>(callable)(NumericArrayTypedView<std::complex<float>> {std::forward<NumericArrayT>(na)});
			case MNumericArray_Type_Complex_Real64:
				return std::forward<F>(callable)(NumericArrayTypedView<std::complex<double>> {std::forward<NumericArrayT>(na)});
			default: ErrorManager::throwException(ErrorName::NumericArrayTypeError);
		}
	}

	/// @cond
	// Specialization of asTypedNumericArray for MNumericArray
	template<typename F>
	auto asTypedNumericArray(MNumericArray na, F&& callable) {
		return asTypedNumericArray(NumericArrayView {na}, std::forward<F>(callable));
	}
<<<<<<< HEAD
	/// @endcond
}
=======
}  // namespace LLU
>>>>>>> 0b889229

#endif	  // LLU_CONTAINERS_VIEWS_NUMERICARRAY_HPP<|MERGE_RESOLUTION|>--- conflicted
+++ resolved
@@ -22,23 +22,17 @@
 	public:
 		NumericArrayView() = default;
 
-<<<<<<< HEAD
 		/**
 		 * Create a NumericArrayView from a GenericNumericArray
 		 * @param gNA - a GenericNumericArray
 		 */
-		/* implicit */ NumericArrayView(const GenericNumericArray& gNA) : na{gNA.getContainer()} {}
+		NumericArrayView(const GenericNumericArray& gNA) : na {gNA.getContainer()} {}	 // NOLINT: implicit conversion is useful and harmless
 
 		/**
 		 * Create a NumericArrayView from a raw MNumericArray
 		 * @param mna - a raw MNumericArray
 		 */
-		/* implicit */ NumericArrayView(MNumericArray mna) : na{mna} {}
-=======
-		NumericArrayView(const GenericNumericArray& gNA) : na {gNA.getContainer()} {}	 // NOLINT: implicit conversion is useful and harmless
-
 		NumericArrayView(MNumericArray mna) : na {mna} {}	 // NOLINT:
->>>>>>> 0b889229
 
 		/// @copydoc NumericArrayInterface::getRank()
 		mint getRank() const override {
@@ -80,46 +74,34 @@
 	public:
 		NumericArrayTypedView() = default;
 
-<<<<<<< HEAD
 		/**
 		 * Create a NumericArrayTypedView from a GenericNumericArray.
 		 * @param gNA - a GenericNumericArray
 		 * @throws ErrorName::NumericArrayTypeError - if the actual datatype of \p gNA is not T
 		 */
-		/* implicit */ NumericArrayTypedView(const GenericNumericArray& gNA) : NumericArrayView(gNA) {
-=======
 		NumericArrayTypedView(const GenericNumericArray& gNA) : NumericArrayView(gNA) {	   // NOLINT: implicit conversion is useful and harmless
->>>>>>> 0b889229
 			if (NumericArrayType<T> != type()) {
 				ErrorManager::throwException(ErrorName::NumericArrayTypeError);
 			}
 		}
 
-<<<<<<< HEAD
 		/**
 		 * Create a NumericArrayTypedView from a NumericArrayView.
 		 * @param nav - a NumericArrayView
 		 * @throws ErrorName::NumericArrayTypeError - if the actual datatype of \p nav is not T
 		 */
-		/* implicit */ NumericArrayTypedView(NumericArrayView nav) : NumericArrayView(std::move(nav)) {
-=======
 		NumericArrayTypedView(NumericArrayView nav) : NumericArrayView(std::move(nav)) {	// NOLINT
->>>>>>> 0b889229
 			if (NumericArrayType<T> != type()) {
 				ErrorManager::throwException(ErrorName::NumericArrayTypeError);
 			}
 		}
 
-<<<<<<< HEAD
 		/**
 		 * Create a NumericArrayTypedView from a raw MNumericArray.
 		 * @param mna - a raw MNumericArray
 		 * @throws ErrorName::NumericArrayTypeError - if the actual datatype of \p mna is not T
 		 */
-		/* implicit */ NumericArrayTypedView(MNumericArray mna) : NumericArrayView(mna) {
-=======
 		NumericArrayTypedView(MNumericArray mna) : NumericArrayView(mna) {	  // NOLINT
->>>>>>> 0b889229
 			if (NumericArrayType<T> != type()) {
 				ErrorManager::throwException(ErrorName::NumericArrayTypeError);
 			}
@@ -170,11 +152,7 @@
 	auto asTypedNumericArray(MNumericArray na, F&& callable) {
 		return asTypedNumericArray(NumericArrayView {na}, std::forward<F>(callable));
 	}
-<<<<<<< HEAD
 	/// @endcond
-}
-=======
 }  // namespace LLU
->>>>>>> 0b889229
 
 #endif	  // LLU_CONTAINERS_VIEWS_NUMERICARRAY_HPP