--- conflicted
+++ resolved
@@ -22,23 +22,17 @@
 	public:
 		TensorView() = default;
 
-<<<<<<< HEAD
 		/**
 		 * Create a NumericArrayView from a GenericNumericArray
 		 * @param gTen - a GenericNumericArray
 		 */
-		/* implicit */ TensorView(const GenericTensor& gTen) : t {gTen.getContainer()} {}
+		TensorView(const GenericTensor& gTen) : t {gTen.getContainer()} {}	  // NOLINT: implicit conversion to a view is useful and harmless
 
 		/**
 		 * Create a NumericArrayView from a raw MNumericArray
 		 * @param mt - a raw MNumericArray
 		 */
-		/* implicit */ TensorView(MTensor mt) : t {mt} {}
-=======
-		TensorView(const GenericTensor& gTen) : t {gTen.getContainer()} {}	  // NOLINT: implicit conversion to a view is useful and harmless
-
 		TensorView(MTensor mt) : t {mt} {}	  // NOLINT
->>>>>>> 0b889229
 
 		/// @copydoc TensorInterface::getRank()
 		mint getRank() const override {
@@ -79,46 +73,34 @@
 	public:
 		TensorTypedView() = default;
 
-<<<<<<< HEAD
 		/**
 		 * Create a TensorTypedView from a GenericTensor.
 		 * @param gTen - a GenericTensor
 		 * @throws ErrorName::TensorTypeError - if the actual datatype of \p gTen is not T
 		 */
-		/* implicit */ TensorTypedView(const GenericTensor& gTen) : TensorView(gTen) {
-=======
 		TensorTypedView(const GenericTensor& gTen) : TensorView(gTen) {	   // NOLINT: implicit conversion to a view is useful and harmless
->>>>>>> 0b889229
 			if (TensorType<T> != type()) {
 				ErrorManager::throwException(ErrorName::TensorTypeError);
 			}
 		}
 
-<<<<<<< HEAD
 		/**
 		 * Create a TensorTypedView from a TensorView.
 		 * @param tv - a TensorView
 		 * @throws ErrorName::TensorTypeError - if the actual datatype of \p tv is not T
 		 */
-		/* implicit */ TensorTypedView(TensorView tv) : TensorView(std::move(tv)) {
-=======
 		TensorTypedView(TensorView tv) : TensorView(std::move(tv)) {	// NOLINT
->>>>>>> 0b889229
 			if (TensorType<T> != type()) {
 				ErrorManager::throwException(ErrorName::TensorTypeError);
 			}
 		}
 
-<<<<<<< HEAD
 		/**
 		 * Create a TensorTypedView from a raw MTensor.
 		 * @param mt - a raw MTensor
 		 * @throws ErrorName::TensorTypeError - if the actual datatype of \p mt is not T
 		 */
-		/* implicit */ TensorTypedView(MTensor mt) : TensorView(mt) {
-=======
 		TensorTypedView(MTensor mt) : TensorView(mt) {	  // NOLINT
->>>>>>> 0b889229
 			if (TensorType<T> != type()) {
 				ErrorManager::throwException(ErrorName::TensorTypeError);
 			}
@@ -158,12 +140,7 @@
 	auto asTypedTensor(MTensor t, F&& callable) {
 		return asTypedTensor(TensorView {t}, std::forward<F>(callable));
 	}
-<<<<<<< HEAD
 	/// @endcond
-}
-=======
-
 }  // namespace LLU
->>>>>>> 0b889229
 
 #endif	  // LLU_CONTAINERS_VIEWS_TENSOR_HPP