--- conflicted
+++ resolved
@@ -73,7 +73,7 @@
         /// Tensor data type matching template parameter T
         static const mint type;
     };
-    
+
 	/**
 	 * @class Tensor
 	 * @brief This is a class template, where template parameter T is the type of data elements. Tensor is derived from MArray.
@@ -253,47 +253,15 @@
 		std::copy(first, last, this->begin());
 	}
 
-<<<<<<< HEAD
 	template<typename T, class PassingMode>
 	Tensor<T, PassingMode>::Tensor(GenericTensor t) : TypedTensor<T>(t.getDimensions(), t.getRank()), GenericTensor(std::move(t)) {
 		if (TypedTensor<T>::getType() != GenericTensor::type())
 			ErrorManager::throwException(ErrorName::TensorTypeError);
-=======
-	template<typename T>
-	Tensor<T>::Tensor(const MTensor t) {
-		if (!this->libData)
-			initError();
-		if (type != this->libData->MTensor_getType(t))
-			ErrorManager::throwException(LLErrorName::TensorTypeError);
-		this->setOwner(false);
-		internalMT = t;
-		this->depth = this->libData->MTensor_getRank(internalMT);
-		this->flattenedLength = this->libData->MTensor_getFlattenedLength(internalMT);
-		const mint* rawDims = this->libData->MTensor_getDimensions(internalMT);
-		this->dims.assign(rawDims, rawDims + this->rank());
-		this->fillOffsets();
-	}
-
-
-	template<typename T>
-	Tensor<T>::Tensor(const Tensor<T>& t2) : MArray<T>(static_cast<const MArray<T>&>(t2)) {
-		if (this->libData->MTensor_clone(t2.internalMT, &this->internalMT)) {
-			ErrorManager::throwException(LLErrorName::TensorCloneError);
-		}
-		this->setOwner(true);
-	}
-
-	template<typename T>
-	Tensor<T>::Tensor(Tensor<T>&& t2) : MArray<T>(std::move(t2)) {
-		this->internalMT = t2.internalMT;
-		t2.internalMT = nullptr;
-		t2.setOwner(false);
->>>>>>> 0baeaab1
 	}
 
 	template<typename T, class PassingMode>
 	Tensor<T, PassingMode>::Tensor(MTensor na) : Tensor(GenericTensor{ na }) {}
-	
+
 } /* namespace LLU */
 
 #endif /* LLUTILS_TENSOR_H_ */