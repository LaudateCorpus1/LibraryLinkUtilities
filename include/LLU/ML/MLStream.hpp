/** 
 * @file	MLStream.hpp
 * @date	Nov 23, 2017
 * @author	Rafal Chojna <rafalc@wolfram.com>
 * @brief	Header file for MLStream class.
 */
#ifndef LLUTILS_MLSTREAM_HPP_
#define LLUTILS_MLSTREAM_HPP_

#include <algorithm>
#include <iterator>
#include <map>
#include <stack>
#include <type_traits>
#include <utility>
#include <vector>

#include "mathlink.h"

#include "LLU/ErrorLog/Errors.h"
#include "LLU/Utilities.hpp"
#include "Utilities.h"
#include "UtilityTypeTraits.hpp"
#include "Get.h"
#include "Put.h"
#include "Strings.h"

namespace LLU {


	/**
	 * @class 	MLStream
	 * @brief 	Wrapper class over MathLink with a stream-like interface.
	 *
	 * MLStream resides in LibraryLinkUtils namespace, whereas other MathLink-related classes can be found in LibraryLinkUtils::ML namespace.
	 *
	 * @tparam	EncodingIn - default encoding to use when reading strings from MathLink
	 * @tparam	EncodingOut - default encoding to use when writing strings to MathLink
	 */
	template<ML::Encoding EncodingIn, ML::Encoding EncodingOut = EncodingIn>
	class MLStream {
	public:

		/**
		 *   @brief			Constructs new MLStream
		 *   @param[in] 	mlp - low-level object of type MLINK received from LibraryLink
		 **/
		explicit MLStream(MLINK mlp);

		/**
		 *   @brief         Constructs new MLStream and checks whether there is a list of \c argc arguments on the LinkObject waiting to be read
		 *   @param[in]     mlp - low-level object of type MLINK received from LibraryLink
		 *   @param[in] 	argc - expected number of arguments
		 **/
		MLStream(MLINK mlp, int argc);

		/**
		 *   @brief         Constructs new MLStream and checks whether there is a function with head \c head and \c argc arguments on the LinkObject waiting to be read
		 *   @param[in]     mlp - low-level object of type MLINK received from LibraryLink\
		 *   @param[in]		head - expected head of expression on the Link
		 *   @param[in] 	argc - expected number of arguments
		 *   @throws 		see MLStream::testHead(const std::string&, int);
		 *
		 *   @note			arguments passed to the library function will almost always be wrapped in a List, so if not sure pass "List" as \c head
		 **/
		MLStream(MLINK mlp, const std::string& head, int argc);

		/**
		 *   @brief Default destructor
		 **/
		~MLStream() = default;

		/**
		 *   @brief Returns a reference to underlying low-level MathLink handle
		 **/
		MLINK& get() noexcept {
			return m;
		}

		/**
		 *   @brief			Sends any range as List
		 *   @tparam		InputIterator - type that is an iterator
		 *   @param[in] 	begin - iterator to the first element of the range
		 *	 @param[in] 	end - iterator past the last element of the range
		 *
		 **/
		template<typename Iterator, typename = enable_if_input_iterator<Iterator>>
		void sendRange(Iterator begin, Iterator end);

		/**
		 *   @brief			Sends a range of elements as top-level expression with arbitrary head
		 *   @tparam		InputIterator - type that is an iterator
		 *   @param[in] 	begin - iterator to the first element of the range
		 *	 @param[in] 	end - iterator past the last element of the range
		 *	 @param[in]		head - head of the top-level expression
		 *
		 **/
		template<typename Iterator, typename = enable_if_input_iterator<Iterator>>
		void sendRange(Iterator begin, Iterator end, const std::string& head);

	public:
		/// Type of elements that can be send via MathLink with no arguments, for example ML::Flush
		using StreamToken = MLStream& (*)(MLStream&);

		/// Type of elements that can be either send or received via MathLink with no arguments, for example ML::Rule
		using BidirStreamToken = MLStream& (*)(MLStream&, ML::Direction);

		/// Type of data stored on the stack to facilitate sending expressions of a priori unknown length
		using LoopbackData = std::pair<std::string, MLINK>;

		//
		//	operator<<
		//

		/**
		 *   @brief			Sends a stream token via MathLink
		 *   @param[in] 	f - a stream token, i.e. an element that can be send via MathLink with no arguments, for example ML::Flush
		 **/
		MLStream& operator<<(StreamToken f);

		/**
		 *   @brief			Sends a bidirectional stream token via MathLink
		 *   @param[in] 	f - an element that can be either send or received via MathLink with no arguments, for example ML::Rule
		 **/
		MLStream& operator<<(BidirStreamToken f);

		/**
		 *   @brief			Sends a top-level symbol via MathLink
		 *   @param[in] 	s - a symbol
		 *   @see 			ML::Symbol
		 *   @throws 		ErrorName::MLPutSymbolError
		 **/
		MLStream& operator<<(const ML::Symbol& s);

		/**
		 *   @brief			Sends a top-level function via MathLink, function arguments should be send immediately after
		 *   @param[in] 	f - a function
		 *   @see 			ML::Function
		 *   @throws 		ErrorName::MLPutFunctionError
		 **/
		MLStream& operator<<(const ML::Function& f);

		/**
		 *   @brief			Sends a top-level expression of the form Missing["reason"]
		 *   @param[in] 	f - ML::Missing object with a reason
		 *   @see 			ML::Missing
		 *   @throws 		ErrorName::MLPutFunctionError
		 **/
		MLStream& operator<<(const ML::Missing& f);

		/**
		 * @brief		Starts sending a new expression where the number of arguments is not known a priori
		 * @param[in]	expr - object of class BeginExpr that stores expression head as string
		 */
		MLStream& operator<<(const ML::BeginExpr& expr);

		/**
		 * @brief		Drops current expression that was initiated with BeginExpr
		 * @param[in]	expr - object of class DropExpr
		 **/
		MLStream& operator<<(const ML::DropExpr& expr);

		/**
		 * @brief		Ends current expression that was initiated with BeginExpr, prepends the head from BeginExpr and sends everything to the "parent" link
		 * @param[in]	expr - object of class EndExpr
		 **/
		MLStream& operator<<(const ML::EndExpr& expr);

		/**
		 *   @brief			Sends a boolean value via MathLink, it is translated to True or False in Mathematica
		 *   @param[in] 	b - a boolean value
		 *
		 *   @throws 		ErrorName::MLPutSymbolError
		 **/
		MLStream& operator<<(bool b);

		/**
		 *   @brief			Sends a mint value.
		 *   @param[in] 	i - a mint value
		 *
		 *   @throws		ErrorName::MLPutScalarError
		 **/
		MLStream& operator<<(mint i);

		/**
		 *   @brief			Sends a MathLink array
		 *   @tparam		T - array element type
		 *   @param[in] 	a - ArrayData to be sent
		 *   @see 			ML::ArrayData<T>
		 *   @see			http://reference.wolfram.com/language/guide/WSTPCFunctionsForExchangingMultidimensionalArrays.html
		 *   @throws 		ErrorName::MLPutArrayError
		 **/
		template<typename T>
		MLStream& operator<<(const ML::ArrayData<T>& a);

		/**
		 *   @brief			Sends a MathLink list
		 *   @tparam		T - list element type
		 *   @param[in] 	l - ListData to be sent
		 *   @see 			ML::ListData<T>
		 *   @see			http://reference.wolfram.com/language/guide/WSTPCFunctionsForExchangingLists.html
		 *   @throws 		ErrorName::MLPutListError
		 **/
		template<typename T>
		MLStream& operator<<(const ML::ListData<T>& l);
	
		/**
		 *   @brief			Sends an object owned by unique pointer
		 *   @tparam		T - list element type
		 *   @tparam		D - destructor type, not really relevant
		 *   @param[in] 	p - pointer to the object to be sent
		 **/
		template<typename T, typename D>
		MLStream& operator<<(const std::unique_ptr<T, D>& p);

		/**
		 *   @brief			Sends a std::vector via MathLink, it is interpreted as a List in Mathematica
		 *   @tparam		T - vector element type
		 *   @param[in] 	l - std::vector to be sent
		 *
		 *   @throws 		ErrorName::MLPutListError
		 **/
		template<typename T>
<<<<<<< HEAD
		MLStream& operator<<(const std::vector<T>& l);
=======
		ML::ScalarSupportedTypeQ<T, MLStream&> operator<<(const std::vector<T>& l);

		/**
		 *   @brief			Sends a std::vector via MathLink, it is interpreted as a List in Mathematica
		 *   @tparam		T - vector element type, this overload will handle any type not supported in MLPut*List
		 *   @param[in] 	l - std::vector to be sent
		 *
		 *   @throws 		ErrorName::MLPutListError
		 **/
		template<typename T>
		ML::NotScalarSupportedTypeQ<T, MLStream&> operator<<(const std::vector<T>& l);
>>>>>>> ad609fa5

		/**
		 *   @brief			Sends a MathLink string
		 *   @tparam		E - encoding of the string (it determines which function from MLPut*String family to use)
		 *   @param[in] 	s - ML::StringData to be sent
		 *   @see 			ML::StringData<E>
		 *   @see			http://reference.wolfram.com/language/guide/WSTPCFunctionsForExchangingStrings.html
		 *   @throws 		ErrorName::MLPutStringError
		 **/
		template<ML::Encoding E>
		MLStream& operator<<(const ML::StringData<E>& s);

		/**
		 *   @brief			Sends all strings within a given object using specified character encoding.
		 *
		 *   Normally, when you send a string MLStream chooses the appropriate MathLink function based on the EncodingOut template parameter.
		 *   Sometimes you may want to locally override the output encoding and you can do this by wrapping the object with ML::PutAs<desired encoding, wrapped type>
		 *   (you can use ML::putAs function to construct ML::PutAs object without having to explicitly specify the second template parameter).
		 *
		 *   @code
		 *   	MLStream<ML::Encoding::UTF8> mls { mlink }; 		// By default use UTF8
		 *		std::vector<std::string> vecOfExpr = ....;  		// This is a vector of serialized Mathematica expressions,
		 *		ml << ML::putAs<ML::Encoding::Native>(vecOfExpr); 	// it should be sent with Native encoding
		 *   @endcode
		 *
		 *   @param[in] 	wrp - object to be sent
		 *
		 **/
		template<ML::Encoding E, typename T>
		MLStream& operator<<(const ML::PutAs<E, T>& wrp);

		/**
		 *   @brief			Sends std::basic_string
		 *   @tparam		T - string character type supported in any of MLPut*String
		 *   @param[in] 	s - std::basic_string<T> to be sent
		 *
		 *   @see			http://reference.wolfram.com/language/guide/WSTPCFunctionsForExchangingStrings.html
		 *   @throws 		ErrorName::MLPutStringError
		 *
		 **/
		template<typename T>
		ML::StringTypeQ<T, MLStream&> operator<<(const std::basic_string<T>& s);

		/**
		 *   @brief			Sends a character array (or a string literal)
		 *   @tparam		T - character type supported in any of MLPut*String
		 *   @tparam		N - length of character array
		 *   @param[in] 	s - character array to be sent as String
		 *
		 *   @see			http://reference.wolfram.com/language/guide/WSTPCFunctionsForExchangingStrings.html
		 *   @throws 		ErrorName::MLPutStringError
		 **/
		template<typename T, std::size_t N>
		ML::StringTypeQ<T, MLStream&> operator<<(const T (&s)[N]);

		/**
		 *   @brief			Sends a C-string
		 *   @param[in] 	s - C-string to be sent
		 *
		 *   @see			http://reference.wolfram.com/language/guide/WSTPCFunctionsForExchangingStrings.html
		 *   @throws 		ErrorName::MLPutStringError
		 **/
		MLStream& operator<<(const char* s);

		/**
		 *   @brief			Sends a std::map via MathLink, it is translated to an Association in Mathematica
		 *   @tparam		K - map key type, must be supported in MLStream
		 *   @tparam		V - map value type, must be supported in MLStream
		 *   @param[in] 	m - map to be sent as Association
		 *
		 *   @throws 		ErrorName::MLPutFunctionError plus whatever can be thrown sending keys and values
		 **/
		template<typename K, typename V>
		MLStream& operator<<(const std::map<K, V>& m);

		/**
		 *   @brief			Sends a scalar value (int, float, double, etc)
		 *   @tparam		T - scalar type
		 *   @param[in] 	value - numeric value to be sent
		 *
		 *   @throws 		ErrorName::MLPutScalarError
		 **/
		template<typename T>
		ML::ScalarSupportedTypeQ<T, MLStream&> operator<<(T value);

		/**
		 *   @brief			Overload for scalar values that cannot be sent via MathLink without conversion
		 *   @tparam		T - scalar type
		 *   @param[in] 	value - numeric value
		 *
		 *   @note			Trying to use this overload will always trigger compilation error.
		 *   If you need to send value of type not supported by MathLink (like unsigned int) you must either explicitly cast
		 *   or provide your own overload.
		 *
		 **/
		template<typename T>
		ML::ScalarNotSupportedTypeQ<T, MLStream&> operator<<(T value);

		/**
		 *   @brief			Sends any container (a class with begin(), end() and size()) as List
		 *   @tparam		Container - type that is a collection of some elements
		 *   @param[in] 	c - container to be sent
		 *
		 *   @throws 		ErrorName::MLPutContainerError
		 *
		 *   @note			Size() is not technically necessary, but needed for performance reason. Most STL containers have size() anyway.
		 **/
		template<typename Container>
		auto operator<<(const Container& c) -> typename std::enable_if_t<sizeof(c.begin()) == sizeof(c.end()) && (sizeof(c.size()) > 0), MLStream&> {
			this->sendRange(c.begin(), c.end());
			return *this;
		}

		//
		//	operator>>
		//

		/**
		 *   @brief			Receives a bidirectional stream token via MathLink
		 *   @param[in] 	f - an element that can be either send or received via MathLink with no arguments, for example ML::Rule
		 **/
		MLStream& operator>>(BidirStreamToken f);

		/**
		 *   @brief			Receives a symbol from MathLink.
		 *
		 *   Parameter \c s must have head specified and it has to match the head that was read from MathLink
		 *
		 *   @param[in] 	s - a symbol
		 *   @see 			ML::Symbol
		 *   @throws 		ErrorName::MLGetSymbolError, ErrorName::MLTestHeadError
		 **/
		MLStream& operator>>(const ML::Symbol& s);

		/**
		 *   @brief				Receives a symbol from MathLink.
		 *
		 *   If the parameter \c s has head specified, than it has to match the head that was read from MathLink, otherwise the head read from MathLink
		 *   will be assigned to s
		 *
		 *   @param[in, out] 	s - a symbol
		 *   @see 				ML::Symbol
		 *   @throws 			ErrorName::MLGetSymbolError, ErrorName::MLTestHeadError
		 **/
		MLStream& operator>>(ML::Symbol& s);

		/**
		 *   @brief			Receives a function from MathLink.
		 *
		 *   Parameter \c f must have head and argument count specified and they need to match the head and argument count that was read from MathLink
		 *
		 *   @param[in] 	f - a function with head and argument count specified
		 *   @see 			ML::Function
		 *   @throws 		ErrorName::MLGetFunctionError, ErrorName::MLTestHeadError
		 **/
		MLStream& operator>>(const ML::Function& f);

		/**
		 *   @brief				Receives a function from MathLink.
		 *
		 *   If the parameter \c f has head or argument count set, than it has to match the head or argument count that was read from MathLink
		 *
		 *   @param[in, out] 	f - a function which may have head or argument count specified
		 *   @see 				ML::Function
		 *   @throws 			ErrorName::MLGetFunctionError, ErrorName::MLTestHeadError
		 **/
		MLStream& operator>>(ML::Function& f);

		/**
		 *   @brief			Receives a True or False symbol from Mathematica and converts it to bool
		 *   @param[out] 	b - argument to which the boolean received from MathLink will be assigned
		 *
		 *   @throws 		ErrorName::MLGetSymbolError, ErrorName::MLWrongSymbolForBool
		 **/
		MLStream& operator>>(bool& b);

		/**
		 *   @brief			Receives a MathLink array
		 *   @tparam		T - array element type
		 *   @param[out] 	a - argument to which the ML::ArrayData received from MathLink will be assigned
		 *   @see 			ML::ArrayData<T>
		 *   @see			http://reference.wolfram.com/language/guide/WSTPCFunctionsForExchangingMultidimensionalArrays.html
		 *   @throws 		ErrorName::MLGetArrayError
		 **/
		template<typename T>
		MLStream& operator>>(ML::ArrayData<T>& a);

		/**
		 *   @brief			Receives a MathLink list
		 *   @tparam		T - list element type
		 *   @param[out] 	l - argument to which the ML::ListData received from MathLink will be assigned
		 *   @see 			ML::ListData<T>
		 *   @see			http://reference.wolfram.com/language/guide/WSTPCFunctionsForExchangingLists.html
		 *   @throws 		ErrorName::MLGetListError
		 **/
		template<typename T>
		MLStream& operator>>(ML::ListData<T>& l);

		/**
		 *   @brief			Receives a List from MathLink and assigns it to std::vector
		 *   @tparam		T - vector element type
		 *   @param[out] 	l - argument to which the List received from MathLink will be assigned
		 *
		 *   @throws 		ErrorName::MLGetListError
		 **/
		template<typename T>
		MLStream& operator>>(std::vector<T>& l);

<<<<<<< HEAD
=======
		/**
		 *   @brief			Receives a List from MathLink and assigns it to std::vector
		 *   @tparam		T - vector element type, it can be any type supported by MathLink
		 *   @param[out] 	l - argument to which the List received from MathLink will be assigned
		 *
		 *   @throws 		ErrorName::MLGetListError
		 **/
		template<typename T>
		ML::NotScalarSupportedTypeQ<T, MLStream&> operator>>(std::vector<T>& l);
>>>>>>> ad609fa5

		/**
		 *   @brief			Receives a MathLink string
		 *   @tparam		T - string character type
		 *   @param[out] 	s - argument to which the ML::StringData received from MathLink will be assigned
		 *   @see 			ML::StringData<T>
		 *   @see			http://reference.wolfram.com/language/guide/WSTPCFunctionsForExchangingStrings.html
		 *   @throws 		ErrorName::MLGetStringError
		 **/
		template<ML::Encoding E = EncodingIn>
		MLStream& operator>>(ML::StringData<E>& s);

		/**
		 *   @brief			Receives std::basic_string
		 *   @tparam		T - string character type supported in any of MLGet*String
		 *   @param[out] 	s - argument to which the std::basic_string<T> received from MathLink will be assigned
		 *
		 *   @see			http://reference.wolfram.com/language/guide/WSTPCFunctionsForExchangingStrings.html
		 *   @throws 		ErrorName::MLGetStringError
		 *
		 *   @note			std::string is just std::basic_string<char>
		 **/
		template<typename T>
		ML::StringTypeQ<T, MLStream&> operator>>(std::basic_string<T>& s);

		/**
		 *	 @brief			Receives a value of type T
		 *	 @tparam		E - encoding to be used when reading value from MathLink
		 *	 @tparam		T - value type
		 *	 @param 		wrp - reference to object of type T wrapped in ML::GetAs structure
		 *
		 * 	 @note			There is a utility function ML::getAs for easier creation of ML::GetAs objects
		 */
		template<ML::Encoding E, typename T>
		MLStream& operator>>(ML::GetAs<E, T> wrp);

		/**
		 *   @brief			Receives a std::map via MathLink
		 *   @tparam		K - map key type, must be supported in MLStream
		 *   @tparam		V - map value type, must be supported in MLStream
		 *   @param[out] 	m - argument to which the std::map received from MathLink will be assigned
		 *
		 *   @throws 		ErrorName::MLGetFunctionError plus whatever can be thrown receiving keys and values
		 *
		 *   @note			The top-level Association must have all values of the same type because this is how std::map works
		 **/
		template<typename K, typename V>
		MLStream& operator>>(std::map<K, V>& m);

		/**
		 *   @brief			Receives a scalar value (int, float, double, etc)
		 *   @tparam		T - scalar type
		 *   @param[out] 	value - argument to which the value received from MathLink will be assigned
		 *
		 *   @throws 		ErrorName::MLGetScalarError
		 **/
		template<typename T>
		ML::ScalarSupportedTypeQ<T, MLStream&> operator>>(T& value);

		/**
		 *   @brief			Overload for scalar values that cannot be received via MathLink without conversion
		 *   @tparam		T - scalar type
		 *   @param[in] 	value - numeric value
		 *
		 *   @note			Trying to use this overload will always trigger compilation error.
		 *   If you need to receive value of type not supported by MathLink (like unsigned int) you must either explicitly cast
		 *   or provide your own overload.
		 *
		 **/
		template<typename T>
		ML::ScalarNotSupportedTypeQ<T, MLStream&> operator>>(T& value);

	private:

		/**
		 *   @brief			Check if the call to MathLink API succeeded, throw an exception otherwise
		 *   @param[in] 	statusOk - error code returned from MathLink API function, usually 0 means error
		 *   @param[in]		errorName - which exception to throw
		 *   @param[in]		debugInfo - additional information to include in the exception, should it be thrown
		 *
		 *   @throws 		errorName
		 **/
		void check(int statusOk, const std::string& errorName, const std::string& debugInfo = "");

		/**
		 * 	 @brief			Test if the next expression to be read from MathLink has given head
		 * 	 @param[in] 	head - expression head to test for
		 * 	 @return		Number of arguments for the next expression on the Link (only if head is correct)
		 *
		 * 	 @throws		ErrorName::MLTestHeadError
		 */
		int testHead(const std::string& head);

		/**
		 * 	 @brief			Test if the next expression to be read from MathLink has given head and given number of arguments
		 * 	 @param[in] 	head - expression head to test for
		 * 	 @param[in]		argc - number of arguments to test for
		 *
		 * 	 @throws		ErrorName::MLTestHeadError
		 */
		void testHead(const std::string& head, int argc);

		/**
		 *	@brief	Update the value of m to point to the top of loopbackStack.
		 */
		void refreshCurrentMLINK();

	private:
		/// Internal low-level handle to the currently active MathLink, it is assumed that the handle is valid.
		MLINK m;

		/// MathLink does not natively support sending expression of unknown length, so to simulate this behavior we can use a helper loopback link to store arguments
		/// until we know how many of them there are. But to be able to send nested expressions of unknown length we need more than one helper link. The data structure
		/// called stack seems to be the most reasonable choice.
		std::stack<LoopbackData> loopbackStack;

		/// Boolean flag to indicate if the current expression initiated with BeginExpr has been dropped. It is needed for EndExpr to behave correctly.
		bool currentExprDropped = false;
	};


	template<ML::Encoding EIn, ML::Encoding EOut>
	MLStream<EIn, EOut>::MLStream(MLINK mlp) : m(mlp), loopbackStack(std::deque<LoopbackData> {{"", mlp}}) {
		if (!mlp) {
			ML::throwLLUException(ErrorName::MLNullMlinkError);
		}
	}

	template<ML::Encoding EIn, ML::Encoding EOut>
	MLStream<EIn, EOut>::MLStream(MLINK mlp, int argc) : MLStream(mlp, "List", argc) {
	}

	template<ML::Encoding EIn, ML::Encoding EOut>
	MLStream<EIn, EOut>::MLStream(MLINK mlp, const std::string& head, int argc) : MLStream(mlp) {
		testHead(head, argc);
	}

	template<ML::Encoding EIn, ML::Encoding EOut>
	template<typename Iterator, typename>
	void MLStream<EIn, EOut>::sendRange(Iterator begin, Iterator end) {
		sendRange(begin, end, "List");
	}

	template<ML::Encoding EIn, ML::Encoding EOut>
	template<typename Iterator, typename>
	void MLStream<EIn, EOut>::sendRange(Iterator begin, Iterator end, const std::string& head) {
		*this << ML::Function(head, static_cast<int>(std::distance(begin, end)));
		std::for_each(begin, end, [this](const auto& elem) { *this << elem; });
	}


	template<ML::Encoding EIn, ML::Encoding EOut>
	void MLStream<EIn, EOut>::check(int statusOk, const std::string& errorName, const std::string& debugInfo) {
		ML::checkError(m, statusOk, errorName, debugInfo);
	}

	template<ML::Encoding EIn, ML::Encoding EOut>
	int MLStream<EIn, EOut>::testHead(const std::string& head) {
		int argcount;
		check(
				MLTestHead(m, head.c_str(), &argcount),
				ErrorName::MLTestHeadError,
			"Expected \"" + head + "\""
		);
		return argcount;
	}

	template<ML::Encoding EIn, ML::Encoding EOut>
	void MLStream<EIn, EOut>::testHead(const std::string& head, int argc) {
		int argcount = testHead(head);
		if (argc != argcount) {
			ML::throwLLUException(ErrorName::MLTestHeadError, "Expected " + std::to_string(argc) + " arguments but got " + std::to_string(argcount));
		}
	}

	template<ML::Encoding EIn, ML::Encoding EOut>
	void MLStream<EIn, EOut>::refreshCurrentMLINK() {
		if (loopbackStack.empty()) {
			ML::throwLLUException(ErrorName::MLLoopbackStackSizeError, "Stack is empty in refreshCurrentMLINK()");
		}
		m = std::get<MLINK>(loopbackStack.top());
	}

	//
	//	Definitions of MLStream<EIn, EOut>::operator<<
	//

	template<ML::Encoding EIn, ML::Encoding EOut>
	auto MLStream<EIn, EOut>::operator<<(StreamToken f) -> MLStream& {
		return f(*this);
	}

	template<ML::Encoding EIn, ML::Encoding EOut>
	auto MLStream<EIn, EOut>::operator<<(BidirStreamToken f) -> MLStream& {
		return f(*this, ML::Direction::Put);
	}

	template<ML::Encoding EIn, ML::Encoding EOut>
	auto MLStream<EIn, EOut>::operator<<(const ML::Symbol& s) -> MLStream& {
		check(
				MLPutSymbol(m, s.getHead().c_str()),
				ErrorName::MLPutSymbolError,
			"Cannot put symbol: \"" + s.getHead() + "\""
		);
		return *this;
	}

	template<ML::Encoding EIn, ML::Encoding EOut>
	auto MLStream<EIn, EOut>::operator<<(const ML::Function& f) -> MLStream& {
		check(
				MLPutFunction(m, f.getHead().c_str(), f.getArgc()),
				ErrorName::MLPutFunctionError,
			"Cannot put function: \"" + f.getHead() + "\" with " + std::to_string(f.getArgc()) + " arguments"
		);
		return *this;
	}

	template<ML::Encoding EIn, ML::Encoding EOut>
	auto MLStream<EIn, EOut>::operator<<(const ML::Missing& f) -> MLStream& {
		check(
				MLPutFunction(m, f.getHead().c_str(), 1), //f.getArgc() could be 0 but we still want to send f.reason, even if it's an empty string
			ErrorName::MLPutFunctionError,
			"Cannot put function: \"" + f.getHead() + "\" with 1 argument"
		);
		*this << f.why();
		return *this;
	}

	template<ML::Encoding EIn, ML::Encoding EOut>
	auto MLStream<EIn, EOut>::operator<<(const ML::BeginExpr& expr) -> MLStream& {

		// reset dropped expression flag
		currentExprDropped = false;

		// create a new LoopbackLink for the expression
		auto loopback = ML::getNewLoopback(m);

		// store expression head together with the link on the stack
		loopbackStack.emplace(expr.getHead(), loopback);

		// active MLINK changes
		refreshCurrentMLINK();

		return *this;
	}

	template<ML::Encoding EIn, ML::Encoding EOut>
	auto MLStream<EIn, EOut>::operator<<(const ML::DropExpr&) -> MLStream& {
		// check if the stack has reasonable size
		if (loopbackStack.size() < 2) {
			ML::throwLLUException(ErrorName::MLLoopbackStackSizeError, "Trying to Drop expression with loopback stack size " + std::to_string(loopbackStack.size()));
		}
		// we are dropping the expression so just close the link and hope that MathLink will do the cleanup
		MLClose(std::get<MLINK>(loopbackStack.top()));
		loopbackStack.pop();
		refreshCurrentMLINK();

		// set the dropped expression flag
		currentExprDropped = true;

		return *this;
	}

	template<ML::Encoding EIn, ML::Encoding EOut>
	auto MLStream<EIn, EOut>::operator<<(const ML::EndExpr&) -> MLStream& {

		// if the expression has been dropped at some point, then just reset the flag and do nothing as the loopback link no longer exists
		if (currentExprDropped) {
			currentExprDropped = false;
			return *this;
		}

		// check if the stack has reasonable size
		if (loopbackStack.size() < 2) {
			ML::throwLLUException(ErrorName::MLLoopbackStackSizeError, "Trying to End expression with loopback stack size " + std::to_string(loopbackStack.size()));
		}

		// extract active loopback link and expression head
		auto currentPartialExpr = loopbackStack.top();
		loopbackStack.pop();

		// active MLINK changes
		refreshCurrentMLINK();

		// now count the expressions accumulated in the loopback link and send them to the parent link after the head
		MLINK& exprArgs = std::get<MLINK>(currentPartialExpr);
		auto argCnt = ML::countExpressionsInLoopbackLink(exprArgs);
		*this << ML::Function(std::get<std::string>(currentPartialExpr), argCnt);
		check(
				MLTransferToEndOfLoopbackLink(m, exprArgs),
				ErrorName::MLTransferToLoopbackError,
			"Could not transfer " + std::to_string(argCnt) + " expressions from Loopback Link"
		);
		// finally, close the loopback link
		MLClose(exprArgs);

		return *this;
	}

	template<ML::Encoding EIn, ML::Encoding EOut>
	auto MLStream<EIn, EOut>::operator<<(bool b) -> MLStream& {
		return *this << ML::Symbol(b? "True" : "False");
	}

	template<ML::Encoding EIn, ML::Encoding EOut>
	auto MLStream<EIn, EOut>::operator<<(mint i) -> MLStream& {
		ML::PutScalar<mlint64>::put(m, static_cast<mlint64>(i));
		return *this;
	}

	template<ML::Encoding EIn, ML::Encoding EOut>
	template<typename T>
	auto MLStream<EIn, EOut>::operator<<(const ML::ArrayData<T>& a) -> MLStream& {
		const auto& del = a.get_deleter();
		ML::PutArray<T>::put(m, a.get(), del.getDims(), del.getHeads(), del.getRank());
		return *this;
	}

	template<ML::Encoding EIn, ML::Encoding EOut>
	template<typename T>
	auto MLStream<EIn, EOut>::operator<<(const ML::ListData<T>& l) -> MLStream& {
		const auto& del = l.get_deleter();
		ML::PutList<T>::put(m, l.get(), del.getLength());
		return *this;
	}

	template<ML::Encoding EIn, ML::Encoding EOut>
	template<typename T, typename D>
	auto MLStream<EIn, EOut>::operator<<(const std::unique_ptr<T, D>& p) -> MLStream& {
		if (p) {
			*this << *p;
		} else {
			*this << ML::Null;
		}
		return *this;
	}

	template<ML::Encoding EIn, ML::Encoding EOut>
	template<typename T>
    auto MLStream<EIn, EOut>::operator<<(const std::vector<T>& l) -> MLStream& {
	    if constexpr (ML::scalarSupportedTypeQ<T>) {
            ML::PutList<T>::put(m, l.data(), static_cast<int>(l.size()));
	    } else {
            *this << ML::List(static_cast<int>(l.size()));
            for (const auto& elem : l) {
                *this << elem;
            }
	    }
		return *this;
	}

	template<ML::Encoding EIn, ML::Encoding EOut>
	template<ML::Encoding E>
	auto MLStream<EIn, EOut>::operator<<(const ML::StringData<E>& s) -> MLStream& {
		ML::String<E>::put(m, s.get(), s.get_deleter().getLength());
		return *this;
	}

	template<ML::Encoding EIn, ML::Encoding EOut>
	template<typename T>
	auto MLStream<EIn, EOut>::operator<<(const std::basic_string<T>& s) -> ML::StringTypeQ<T, MLStream&> {
		ML::String<EOut>::put(m, s.c_str(), static_cast<int>(s.size()));
		return *this;
	}

	template<ML::Encoding EIn, ML::Encoding EOut>
	template<typename T, std::size_t N>
	auto MLStream<EIn, EOut>::operator<<(const T (&s)[N]) -> ML::StringTypeQ<T, MLStream&> {
		ML::String<EOut>::put(m, s, N);
		return *this;
	}

	template<ML::Encoding EIn, ML::Encoding EOut>
	template<ML::Encoding E, typename T>
	auto MLStream<EIn, EOut>::operator<<(const ML::PutAs<E, T>& wrp) -> MLStream& {
		MLStream<EIn, E> tmpMLS { m };
		tmpMLS << wrp.obj;
		return *this;
	}

	template<ML::Encoding EIn, ML::Encoding EOut>
	auto MLStream<EIn, EOut>::operator<<(const char* s) -> MLStream& {
		ML::String<EOut>::put(m, s, static_cast<int>(std::strlen(s)));
		return *this;
	}

	template<ML::Encoding EIn, ML::Encoding EOut>
	template<typename T>
	auto MLStream<EIn, EOut>::operator<<(T value) -> ML::ScalarSupportedTypeQ<T, MLStream&> {
		ML::PutScalar<T>::put(m, value);
		return *this;
	}

	template<ML::Encoding EIn, ML::Encoding EOut>
	template<typename T>
	auto MLStream<EIn, EOut>::operator<<(T) -> ML::ScalarNotSupportedTypeQ<T, MLStream&> {
		static_assert(dependent_false_v<T>, "Calling operator<< with unsupported type.");
		return *this;
	}

	template<ML::Encoding EIn, ML::Encoding EOut>
	template<typename K, typename V>
	auto MLStream<EIn, EOut>::operator<<(const std::map<K, V>& m) -> MLStream& {
		*this << ML::Association(static_cast<int>(m.size()));
		for (const auto& elem : m) {
			*this << ML::Rule << elem.first << elem.second;
		}
		return *this;
	}



	//
	//	Definitions of MLStream<EIn, EOut>::operator>>
	//

	template<ML::Encoding EIn, ML::Encoding EOut>
	auto MLStream<EIn, EOut>::operator>>(BidirStreamToken f) -> MLStream& {
		return f(*this, ML::Direction::Get);
	}

	template<ML::Encoding EIn, ML::Encoding EOut>
	auto MLStream<EIn, EOut>::operator>>(const ML::Symbol& s) -> MLStream& {
		check(MLTestSymbol(m, s.getHead().c_str()), ErrorName::MLTestSymbolError, "Cannot get symbol: \"" + s.getHead() + "\"");
		return *this;
	}

	template<ML::Encoding EIn, ML::Encoding EOut>
	auto MLStream<EIn, EOut>::operator>>(ML::Symbol& s) -> MLStream& {
		if (!s.getHead().empty()) {
			check(MLTestSymbol(m, s.getHead().c_str()), ErrorName::MLTestSymbolError, "Cannot get symbol: \"" + s.getHead() + "\"");
		}
		else {
			const char* head;
			check(MLGetSymbol(m, &head), ErrorName::MLGetSymbolError, "Cannot get symbol");
			s.setHead(head);
			MLReleaseSymbol(m, head);
		}
		return *this;
	}

	template<ML::Encoding EIn, ML::Encoding EOut>
	auto MLStream<EIn, EOut>::operator>>(const ML::Function& f) -> MLStream& {
		testHead(f.getHead().c_str(), f.getArgc());
		return *this;
	}

	template<ML::Encoding EIn, ML::Encoding EOut>
	auto MLStream<EIn, EOut>::operator>>(ML::Function& f) -> MLStream& {
		if (auto& head = f.getHead(); !head.empty()) {
			if (auto argc = f.getArgc(); argc < 0) {
				f.setArgc(testHead(head.c_str()));
			}
			else {
				testHead(head.c_str(), argc);
			}
		}
		else {
			const char* newHead;
			int argc;
<<<<<<< HEAD
			check(MLGetFunction(m, &newHead, &argc), LLErrorName::MLGetFunctionError, "Cannot get function");
			f.setHead(newHead);
			MLReleaseSymbol(m, newHead);
=======
			check(MLGetFunction(m, &head, &argc), ErrorName::MLGetFunctionError, "Cannot get function");
			f.setHead(head);
			MLReleaseSymbol(m, head);
>>>>>>> ad609fa5
			f.setArgc(argc);
		}
		return *this;
	}

	template<ML::Encoding EIn, ML::Encoding EOut>
	auto MLStream<EIn, EOut>::operator>>(bool& b) -> MLStream& {
		ML::Symbol boolean;
		*this >> boolean;
		if (boolean.getHead() == "True") {
			b = true;
		}
		else if (boolean.getHead() == "False") {
			b = false;
		}
		else {
			ML::throwLLUException(ErrorName::MLWrongSymbolForBool, R"(Expected "True" or "False", got )" + boolean.getHead());
		}
		return *this;
	}

	template<ML::Encoding EIn, ML::Encoding EOut>
	template<ML::Encoding E, typename T>
	auto MLStream<EIn, EOut>::operator>>(ML::GetAs<E, T> wrp) -> MLStream& {
		MLStream<E, EOut> tmpMLS { m };
		tmpMLS >> wrp.obj;
		return *this;
	}

	template<ML::Encoding EIn, ML::Encoding EOut>
	template<typename T>
	auto MLStream<EIn, EOut>::operator>>(ML::ArrayData<T>& a) -> MLStream& {
		a = ML::GetArray<T>::get(m);
		return *this;
	}

	template<ML::Encoding EIn, ML::Encoding EOut>
	template<typename T>
	auto MLStream<EIn, EOut>::operator>>(ML::ListData<T>& l) -> MLStream& {
		l = ML::GetList<T>::get(m);
		return *this;
	}

	template<ML::Encoding EIn, ML::Encoding EOut>
	template<typename T>
	auto MLStream<EIn, EOut>::operator>>(std::vector<T>& l) -> MLStream& {
	    if constexpr (ML::scalarSupportedTypeQ<T>) {
            auto list = ML::GetList<T>::get(m);
            T* start = list.get();
            auto listLen = list.get_deleter().getLength();
            l = std::vector<T> { start, start + listLen };
	    } else {
            ML::List inList;
            *this >> inList;
            std::vector<T> res(inList.getArgc());
            for(auto& elem : res) {
                *this >> elem;
            }
            l = std::move(res);
	    }
		return *this;
	}

	template<ML::Encoding EIn, ML::Encoding EOut>
	template<ML::Encoding E>
	auto MLStream<EIn, EOut>::operator>>(ML::StringData<E>& s) -> MLStream& {
		s = ML::String<E>::get(m);
		return *this;
	}

	template<ML::Encoding EIn, ML::Encoding EOut>
	template<typename T>
	auto MLStream<EIn, EOut>::operator>>(std::basic_string<T>& s) -> ML::StringTypeQ<T, MLStream&> {
		s = ML::String<EIn>::template getString<T>(m);
		return *this;
	}

	template<ML::Encoding EIn, ML::Encoding EOut>
	template<typename K, typename V>
	auto MLStream<EIn, EOut>::operator>>(std::map<K, V>& m) -> MLStream& {
		auto elemCount = testHead("Association");
		for (auto i = 0; i < elemCount; ++i) {
			*this >> ML::Rule;
			K key;
			*this >> key;
			V value;
			*this >> value;
			m.emplace(std::move(key), std::move(value));
		}
		return *this;
	}

	template<ML::Encoding EIn, ML::Encoding EOut>
	template<typename T>
	auto MLStream<EIn, EOut>::operator>>(T& value) -> ML::ScalarSupportedTypeQ<T, MLStream&> {
		value = ML::GetScalar<T>::get(m);
		return *this;
	}

	template<ML::Encoding EIn, ML::Encoding EOut>
	template<typename T>
	auto MLStream<EIn, EOut>::operator>>(T&) -> ML::ScalarNotSupportedTypeQ<T, MLStream&> {
		static_assert(dependent_false_v<T>, "Calling operator>> with unsupported type.");
		return *this;
	}

} /* namespace LLU */


#endif /* LLUTILS_MLSTREAM_HPP_ */<|MERGE_RESOLUTION|>--- conflicted
+++ resolved
@@ -221,21 +221,7 @@
 		 *   @throws 		ErrorName::MLPutListError
 		 **/
 		template<typename T>
-<<<<<<< HEAD
 		MLStream& operator<<(const std::vector<T>& l);
-=======
-		ML::ScalarSupportedTypeQ<T, MLStream&> operator<<(const std::vector<T>& l);
-
-		/**
-		 *   @brief			Sends a std::vector via MathLink, it is interpreted as a List in Mathematica
-		 *   @tparam		T - vector element type, this overload will handle any type not supported in MLPut*List
-		 *   @param[in] 	l - std::vector to be sent
-		 *
-		 *   @throws 		ErrorName::MLPutListError
-		 **/
-		template<typename T>
-		ML::NotScalarSupportedTypeQ<T, MLStream&> operator<<(const std::vector<T>& l);
->>>>>>> ad609fa5
 
 		/**
 		 *   @brief			Sends a MathLink string
@@ -444,18 +430,6 @@
 		template<typename T>
 		MLStream& operator>>(std::vector<T>& l);
 
-<<<<<<< HEAD
-=======
-		/**
-		 *   @brief			Receives a List from MathLink and assigns it to std::vector
-		 *   @tparam		T - vector element type, it can be any type supported by MathLink
-		 *   @param[out] 	l - argument to which the List received from MathLink will be assigned
-		 *
-		 *   @throws 		ErrorName::MLGetListError
-		 **/
-		template<typename T>
-		ML::NotScalarSupportedTypeQ<T, MLStream&> operator>>(std::vector<T>& l);
->>>>>>> ad609fa5
 
 		/**
 		 *   @brief			Receives a MathLink string
@@ -916,15 +890,9 @@
 		else {
 			const char* newHead;
 			int argc;
-<<<<<<< HEAD
-			check(MLGetFunction(m, &newHead, &argc), LLErrorName::MLGetFunctionError, "Cannot get function");
+			check(MLGetFunction(m, &newHead, &argc), ErrorName::MLGetFunctionError, "Cannot get function");
 			f.setHead(newHead);
 			MLReleaseSymbol(m, newHead);
-=======
-			check(MLGetFunction(m, &head, &argc), ErrorName::MLGetFunctionError, "Cannot get function");
-			f.setHead(head);
-			MLReleaseSymbol(m, head);
->>>>>>> ad609fa5
 			f.setArgc(argc);
 		}
 		return *this;
