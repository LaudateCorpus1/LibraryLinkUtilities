/**
 * @file	MLStream.hpp
 * @date	Nov 23, 2017
 * @author	Rafal Chojna <rafalc@wolfram.com>
 * @brief	Header file for MLStream class.
 */
#ifndef LLUTILS_MLSTREAM_HPP_
#define LLUTILS_MLSTREAM_HPP_

#include <algorithm>
#include <iterator>
#include <map>
#include <stack>
#include <type_traits>
#include <utility>
#include <vector>

#include "mathlink.h"

#include "LLU/ErrorLog/Errors.h"
#include "LLU/Utilities.hpp"

#include "Get.h"
#include "Put.h"
#include "Strings.h"
#include "Utilities.h"
#include "UtilityTypeTraits.hpp"

namespace LLU {

	/**
	 * @class 	MLStream
	 * @brief 	Wrapper class over MathLink with a stream-like interface.
	 *
	 * MLStream resides in LLU namespace, whereas other MathLink-related classes can be found in LLU::ML namespace.
	 *
	 * @tparam	EncodingIn - default encoding to use when reading strings from MathLink
	 * @tparam	EncodingOut - default encoding to use when writing strings to MathLink
	 */
	template<ML::Encoding EncodingIn, ML::Encoding EncodingOut = EncodingIn>
	class MLStream {
	public:
		/**
		 *   @brief			Constructs new MLStream
		 *   @param[in] 	mlp - low-level object of type MLINK received from LibraryLink
		 **/
		explicit MLStream(MLINK mlp);

		/**
		 *   @brief         Constructs new MLStream and checks whether there is a list of \c argc arguments on the LinkObject waiting to be read
		 *   @param[in]     mlp - low-level object of type MLINK received from LibraryLink
		 *   @param[in] 	argc - expected number of arguments
		 **/
		MLStream(MLINK mlp, int argc);

		/**
		 *   @brief         Constructs new MLStream and checks whether there is a function with head \c head and \c argc arguments on the LinkObject
		 *   				waiting to be read
		 *   @param[in]     mlp - low-level object of type MLINK received from LibraryLink\
		 *   @param[in]		head - expected head of expression on the Link
		 *   @param[in] 	argc - expected number of arguments
		 *   @throws 		see MLStream::testHead(const std::string&, int);
		 *
		 *   @note			arguments passed to the library function will almost always be wrapped in a List, so if not sure pass "List" as \c head
		 **/
		MLStream(MLINK mlp, const std::string& head, int argc);

		/**
		 *   @brief Default destructor
		 **/
		~MLStream() = default;

		/**
		 *   @brief Returns a reference to underlying low-level MathLink handle
		 **/
		MLINK& get() noexcept {
			return m;
		}

		/**
		 *   @brief			Sends any range as List
		 *   @tparam		InputIterator - type that is an iterator
		 *   @param[in] 	begin - iterator to the first element of the range
		 *	 @param[in] 	end - iterator past the last element of the range
		 *
		 **/
		template<typename Iterator, typename = enable_if_input_iterator<Iterator>>
		void sendRange(Iterator begin, Iterator end);

		/**
		 *   @brief			Sends a range of elements as top-level expression with arbitrary head
		 *   @tparam		InputIterator - type that is an iterator
		 *   @param[in] 	begin - iterator to the first element of the range
		 *	 @param[in] 	end - iterator past the last element of the range
		 *	 @param[in]		head - head of the top-level expression
		 *
		 **/
		template<typename Iterator, typename = enable_if_input_iterator<Iterator>>
		void sendRange(Iterator begin, Iterator end, const std::string& head);

	public:
		/// Type of elements that can be send via MathLink with no arguments, for example ML::Flush
		using StreamToken = MLStream& (*)(MLStream&);

		/// Type of elements that can be either send or received via MathLink with no arguments, for example ML::Rule
		using BidirStreamToken = MLStream& (*)(MLStream&, ML::Direction);

		/// Type of data stored on the stack to facilitate sending expressions of a priori unknown length
		using LoopbackData = std::pair<std::string, MLINK>;

		//
		//	operator<<
		//

		/**
		 *   @brief			Sends a stream token via MathLink
		 *   @param[in] 	f - a stream token, i.e. an element that can be send via MathLink with no arguments, for example ML::Flush
		 **/
		MLStream& operator<<(StreamToken f);

		/**
		 *   @brief			Sends a bidirectional stream token via MathLink
		 *   @param[in] 	f - an element that can be either send or received via MathLink with no arguments, for example ML::Rule
		 **/
		MLStream& operator<<(BidirStreamToken f);

		/**
		 *   @brief			Sends a top-level symbol via MathLink
		 *   @param[in] 	s - a symbol
		 *   @see 			ML::Symbol
		 *   @throws 		ErrorName::MLPutSymbolError
		 **/
		MLStream& operator<<(const ML::Symbol& s);

		/**
		 *   @brief			Sends a top-level function via MathLink, function arguments should be send immediately after
		 *   @param[in] 	f - a function
		 *   @see 			ML::Function
		 *   @throws 		ErrorName::MLPutFunctionError
		 **/
		MLStream& operator<<(const ML::Function& f);

		/**
		 *   @brief			Sends a top-level expression of the form Missing["reason"]
		 *   @param[in] 	f - ML::Missing object with a reason
		 *   @see 			ML::Missing
		 *   @throws 		ErrorName::MLPutFunctionError
		 **/
		MLStream& operator<<(const ML::Missing& f);

		/**
		 * @brief		Starts sending a new expression where the number of arguments is not known a priori
		 * @param[in]	expr - object of class BeginExpr that stores expression head as string
		 */
		MLStream& operator<<(const ML::BeginExpr& expr);

		/**
		 * @brief		Drops current expression that was initiated with BeginExpr
		 * @param[in]	expr - object of class DropExpr
		 **/
		MLStream& operator<<(const ML::DropExpr& expr);

		/**
		 * @brief		Ends current expression that was initiated with BeginExpr, prepends the head from BeginExpr and sends everything to the "parent" link
		 * @param[in]	expr - object of class EndExpr
		 **/
		MLStream& operator<<(const ML::EndExpr& expr);

		/**
		 *   @brief			Sends a boolean value via MathLink, it is translated to True or False in Mathematica
		 *   @param[in] 	b - a boolean value
		 *
		 *   @throws 		ErrorName::MLPutSymbolError
		 **/
		MLStream& operator<<(bool b);

		/**
		 *   @brief			Sends a mint value.
		 *   @param[in] 	i - a mint value
		 *
		 *   @throws		ErrorName::MLPutScalarError
		 **/
		MLStream& operator<<(mint i);

		/**
		 *   @brief			Sends a MathLink array
		 *   @tparam		T - array element type
		 *   @param[in] 	a - ArrayData to be sent
		 *   @see 			ML::ArrayData<T>
		 *   @see			http://reference.wolfram.com/language/guide/WSTPCFunctionsForExchangingMultidimensionalArrays.html
		 *   @throws 		ErrorName::MLPutArrayError
		 **/
		template<typename T>
		MLStream& operator<<(const ML::ArrayData<T>& a);

		/**
		 *   @brief			Sends a MathLink list
		 *   @tparam		T - list element type
		 *   @param[in] 	l - ListData to be sent
		 *   @see 			ML::ListData<T>
		 *   @see			http://reference.wolfram.com/language/guide/WSTPCFunctionsForExchangingLists.html
		 *   @throws 		ErrorName::MLPutListError
		 **/
		template<typename T>
		MLStream& operator<<(const ML::ListData<T>& l);

		/**
		 *   @brief			Sends an object owned by unique pointer
		 *   @tparam		T - list element type
		 *   @tparam		D - destructor type, not really relevant
		 *   @param[in] 	p - pointer to the object to be sent
		 **/
		template<typename T, typename D>
		MLStream& operator<<(const std::unique_ptr<T, D>& p);

		/**
		 *   @brief			Sends a std::vector via MathLink, it is interpreted as a List in Mathematica
		 *   @tparam		T - vector element type
		 *   @param[in] 	l - std::vector to be sent
		 *
		 *   @throws 		ErrorName::MLPutListError
		 **/
		template<typename T>
		MLStream& operator<<(const std::vector<T>& l);

		/**
		 *   @brief			Sends a MathLink string
		 *   @tparam		E - encoding of the string (it determines which function from MLPut*String family to use)
		 *   @param[in] 	s - ML::StringData to be sent
		 *   @see 			ML::StringData<E>
		 *   @see			http://reference.wolfram.com/language/guide/WSTPCFunctionsForExchangingStrings.html
		 *   @throws 		ErrorName::MLPutStringError
		 **/
		template<ML::Encoding E>
		MLStream& operator<<(const ML::StringData<E>& s);

		/**
		 *   @brief			Sends all strings within a given object using specified character encoding.
		 *
		 *   Normally, when you send a string MLStream chooses the appropriate MathLink function based on the EncodingOut template parameter.
		 *   Sometimes you may want to locally override the output encoding and you can do this by wrapping the object with
		 *   ML::PutAs<desired encoding, wrapped type> (you can use ML::putAs function to construct ML::PutAs object without
		 *   having to explicitly specify the second template parameter).
		 *
		 *   @code
		 *   	MLStream<ML::Encoding::UTF8> mls { mlink }; 		// By default use UTF8
		 *		std::vector<std::string> vecOfExpr = ....;  		// This is a vector of serialized Mathematica expressions,
		 *		ml << ML::putAs<ML::Encoding::Native>(vecOfExpr); 	// it should be sent with Native encoding
		 *   @endcode
		 *
		 *   @param[in] 	wrp - object to be sent
		 *
		 **/
		template<ML::Encoding E, typename T>
		MLStream& operator<<(const ML::PutAs<E, T>& wrp);

		/**
		 *   @brief			Sends std::basic_string
		 *   @tparam		T - string character type supported in any of MLPut*String
		 *   @param[in] 	s - std::basic_string<T> to be sent
		 *
		 *   @see			http://reference.wolfram.com/language/guide/WSTPCFunctionsForExchangingStrings.html
		 *   @throws 		ErrorName::MLPutStringError
		 *
		 **/
		template<typename T>
		ML::StringTypeQ<T, MLStream&> operator<<(const std::basic_string<T>& s);

		/**
		 *   @brief			Sends a character array (or a string literal)
		 *   @tparam		T - character type supported in any of MLPut*String
		 *   @tparam		N - length of character array
		 *   @param[in] 	s - character array to be sent as String
		 *
		 *   @see			http://reference.wolfram.com/language/guide/WSTPCFunctionsForExchangingStrings.html
		 *   @throws 		ErrorName::MLPutStringError
		 **/
		template<typename T, std::size_t N>
		ML::StringTypeQ<T, MLStream&> operator<<(const T (&s)[N]);

		/**
		 *   @brief			Sends a C-string
		 *   @param[in] 	s - C-string to be sent
		 *
		 *   @see			http://reference.wolfram.com/language/guide/WSTPCFunctionsForExchangingStrings.html
		 *   @throws 		ErrorName::MLPutStringError
		 **/
		MLStream& operator<<(const char* s);

		/**
		 *   @brief			Sends a std::map via MathLink, it is translated to an Association in Mathematica
		 *   @tparam		K - map key type, must be supported in MLStream
		 *   @tparam		V - map value type, must be supported in MLStream
		 *   @param[in] 	m - map to be sent as Association
		 *
		 *   @throws 		ErrorName::MLPutFunctionError plus whatever can be thrown sending keys and values
		 **/
		template<typename K, typename V>
		MLStream& operator<<(const std::map<K, V>& m);

		/**
		 *   @brief			Sends a scalar value (int, float, double, etc)
		 *   @tparam		T - scalar type
		 *   @param[in] 	value - numeric value to be sent
		 *
		 *   @throws 		ErrorName::MLPutScalarError
		 **/
		template<typename T>
		ML::ScalarSupportedTypeQ<T, MLStream&> operator<<(T value);

		/**
		 *   @brief			Overload for scalar values that cannot be sent via MathLink without conversion
		 *   @tparam		T - scalar type
		 *   @param[in] 	value - numeric value
		 *
		 *   @note			Trying to use this overload will always trigger compilation error.
		 *   If you need to send value of type not supported by MathLink (like unsigned int) you must either explicitly cast
		 *   or provide your own overload.
		 *
		 **/
		template<typename T>
		ML::ScalarNotSupportedTypeQ<T, MLStream&> operator<<(T value);

		/**
		 *   @brief			Sends any container (a class with begin(), end() and size()) as List
		 *   @tparam		Container - type that is a collection of some elements
		 *   @param[in] 	c - container to be sent
		 *
		 *   @throws 		ErrorName::MLPutContainerError
		 *
		 *   @note			Size() is not technically necessary, but needed for performance reason. Most STL containers have size() anyway.
		 **/
		template<typename Container>
		auto operator<<(const Container& c) -> typename std::enable_if_t<sizeof(c.begin()) == sizeof(c.end()) && (sizeof(c.size()) > 0), MLStream&> {
			this->sendRange(c.begin(), c.end());
			return *this;
		}

		//
		//	operator>>
		//

		/**
		 *   @brief			Receives a bidirectional stream token via MathLink
		 *   @param[in] 	f - an element that can be either send or received via MathLink with no arguments, for example ML::Rule
		 **/
		MLStream& operator>>(BidirStreamToken f);

		/**
		 *   @brief			Receives a symbol from MathLink.
		 *
		 *   Parameter \c s must have head specified and it has to match the head that was read from MathLink
		 *
		 *   @param[in] 	s - a symbol
		 *   @see 			ML::Symbol
		 *   @throws 		ErrorName::MLGetSymbolError, ErrorName::MLTestHeadError
		 **/
		MLStream& operator>>(const ML::Symbol& s);

		/**
		 *   @brief				Receives a symbol from MathLink.
		 *
		 *   If the parameter \c s has head specified, than it has to match the head that was read from MathLink, otherwise the head read from MathLink
		 *   will be assigned to s
		 *
		 *   @param[in, out] 	s - a symbol
		 *   @see 				ML::Symbol
		 *   @throws 			ErrorName::MLGetSymbolError, ErrorName::MLTestHeadError
		 **/
		MLStream& operator>>(ML::Symbol& s);

		/**
		 *   @brief			Receives a function from MathLink.
		 *
		 *   Parameter \c f must have head and argument count specified and they need to match the head and argument count that was read from MathLink
		 *
		 *   @param[in] 	f - a function with head and argument count specified
		 *   @see 			ML::Function
		 *   @throws 		ErrorName::MLGetFunctionError, ErrorName::MLTestHeadError
		 **/
		MLStream& operator>>(const ML::Function& f);

		/**
		 *   @brief				Receives a function from MathLink.
		 *
		 *   If the parameter \c f has head or argument count set, than it has to match the head or argument count that was read from MathLink
		 *
		 *   @param[in, out] 	f - a function which may have head or argument count specified
		 *   @see 				ML::Function
		 *   @throws 			ErrorName::MLGetFunctionError, ErrorName::MLTestHeadError
		 **/
		MLStream& operator>>(ML::Function& f);

		/**
		 *   @brief			Receives a True or False symbol from Mathematica and converts it to bool
		 *   @param[out] 	b - argument to which the boolean received from MathLink will be assigned
		 *
		 *   @throws 		ErrorName::MLGetSymbolError, ErrorName::MLWrongSymbolForBool
		 **/
		MLStream& operator>>(bool& b);

		/**
		 *   @brief			Receives a mint value.
		 *   @param[in] 	i - argument to which a mint value will be assigned
		 *
		 *   @note		    It actually reads an mlint64 and casts to mint, as mint is not natively supported by MathLink.
		 **/
		MLStream& operator>>(mint& i);

		/**
		 *   @brief			Receives a MathLink array
		 *   @tparam		T - array element type
		 *   @param[out] 	a - argument to which the ML::ArrayData received from MathLink will be assigned
		 *   @see 			ML::ArrayData<T>
		 *   @see			http://reference.wolfram.com/language/guide/WSTPCFunctionsForExchangingMultidimensionalArrays.html
		 *   @throws 		ErrorName::MLGetArrayError
		 **/
		template<typename T>
		MLStream& operator>>(ML::ArrayData<T>& a);

		/**
		 *   @brief			Receives a MathLink list
		 *   @tparam		T - list element type
		 *   @param[out] 	l - argument to which the ML::ListData received from MathLink will be assigned
		 *   @see 			ML::ListData<T>
		 *   @see			http://reference.wolfram.com/language/guide/WSTPCFunctionsForExchangingLists.html
		 *   @throws 		ErrorName::MLGetListError
		 **/
		template<typename T>
		MLStream& operator>>(ML::ListData<T>& l);

		/**
		 *   @brief			Receives a List from MathLink and assigns it to std::vector
		 *   @tparam		T - vector element type
		 *   @param[out] 	l - argument to which the List received from MathLink will be assigned
		 *
		 *   @throws 		ErrorName::MLGetListError
		 **/
		template<typename T>
		MLStream& operator>>(std::vector<T>& l);


		/**
		 *   @brief			Receives a MathLink string
		 *   @tparam		T - string character type
		 *   @param[out] 	s - argument to which the ML::StringData received from MathLink will be assigned
		 *   @see 			ML::StringData<T>
		 *   @see			http://reference.wolfram.com/language/guide/WSTPCFunctionsForExchangingStrings.html
		 *   @throws 		ErrorName::MLGetStringError
		 **/
		template<ML::Encoding E = EncodingIn>
		MLStream& operator>>(ML::StringData<E>& s);

		/**
		 *   @brief			Receives std::basic_string
		 *   @tparam		T - string character type supported in any of MLGet*String
		 *   @param[out] 	s - argument to which the std::basic_string<T> received from MathLink will be assigned
		 *
		 *   @see			http://reference.wolfram.com/language/guide/WSTPCFunctionsForExchangingStrings.html
		 *   @throws 		ErrorName::MLGetStringError
		 *
		 *   @note			std::string is just std::basic_string<char>
		 **/
		template<typename T>
		ML::StringTypeQ<T, MLStream&> operator>>(std::basic_string<T>& s);

		/**
		 *	 @brief			Receives a value of type T
		 *	 @tparam		E - encoding to be used when reading value from MathLink
		 *	 @tparam		T - value type
		 *	 @param 		wrp - reference to object of type T wrapped in ML::GetAs structure
		 *
		 * 	 @note			There is a utility function ML::getAs for easier creation of ML::GetAs objects
		 */
		template<ML::Encoding E, typename T>
		MLStream& operator>>(ML::GetAs<E, T> wrp);

		/**
		 *   @brief			Receives a std::map via MathLink
		 *   @tparam		K - map key type, must be supported in MLStream
		 *   @tparam		V - map value type, must be supported in MLStream
		 *   @param[out] 	m - argument to which the std::map received from MathLink will be assigned
		 *
		 *   @throws 		ErrorName::MLGetFunctionError plus whatever can be thrown receiving keys and values
		 *
		 *   @note			The top-level Association must have all values of the same type because this is how std::map works
		 **/
		template<typename K, typename V>
		MLStream& operator>>(std::map<K, V>& m);

		/**
		 *   @brief			Receives a scalar value (int, float, double, etc)
		 *   @tparam		T - scalar type
		 *   @param[out] 	value - argument to which the value received from MathLink will be assigned
		 *
		 *   @throws 		ErrorName::MLGetScalarError
		 **/
		template<typename T>
		ML::ScalarSupportedTypeQ<T, MLStream&> operator>>(T& value);

		/**
		 *   @brief			Overload for scalar values that cannot be received via MathLink without conversion
		 *   @tparam		T - scalar type
		 *   @param[in] 	value - numeric value
		 *
		 *   @note			Trying to use this overload will always trigger compilation error.
		 *   If you need to receive value of type not supported by MathLink (like unsigned int) you must either explicitly cast
		 *   or provide your own overload.
		 *
		 **/
		template<typename T>
		ML::ScalarNotSupportedTypeQ<T, MLStream&> operator>>(T& value);

	private:
		/**
		 *   @brief			Check if the call to MathLink API succeeded, throw an exception otherwise
		 *   @param[in] 	statusOk - error code returned from MathLink API function, usually 0 means error
		 *   @param[in]		errorName - which exception to throw
		 *   @param[in]		debugInfo - additional information to include in the exception, should it be thrown
		 *
		 *   @throws 		errorName
		 **/
		void check(int statusOk, const std::string& errorName, const std::string& debugInfo = "");

		/**
		 * 	 @brief			Test if the next expression to be read from MathLink has given head
		 * 	 @param[in] 	head - expression head to test for
		 * 	 @return		Number of arguments for the next expression on the Link (only if head is correct)
		 *
		 * 	 @throws		ErrorName::MLTestHeadError
		 */
		int testHead(const std::string& head);

		/**
		 * 	 @brief			Test if the next expression to be read from MathLink has given head and given number of arguments
		 * 	 @param[in] 	head - expression head to test for
		 * 	 @param[in]		argc - number of arguments to test for
		 *
		 * 	 @throws		ErrorName::MLTestHeadError
		 */
		void testHead(const std::string& head, int argc);

		/**
		 *	@brief	Update the value of m to point to the top of loopbackStack.
		 */
		void refreshCurrentMLINK();

	private:
		/// Internal low-level handle to the currently active MathLink, it is assumed that the handle is valid.
		MLINK m;

		/// MathLink does not natively support sending expression of unknown length, so to simulate this behavior we can use a helper loopback link to store
		/// arguments until we know how many of them there are. But to be able to send nested expressions of unknown length we need more than one helper link.
		/// The data structure called stack seems to be the most reasonable choice.
		std::stack<LoopbackData> loopbackStack;

		/// Boolean flag to indicate if the current expression initiated with BeginExpr has been dropped. It is needed for EndExpr to behave correctly.
		bool currentExprDropped = false;
	};

	template<ML::Encoding EIn, ML::Encoding EOut>
	MLStream<EIn, EOut>::MLStream(MLINK mlp) : m(mlp), loopbackStack(std::deque<LoopbackData> {{"", mlp}}) {
		if (!mlp) {
			ML::throwLLUException(ErrorName::MLNullMlinkError);
		}
	}

	template<ML::Encoding EIn, ML::Encoding EOut>
	MLStream<EIn, EOut>::MLStream(MLINK mlp, int argc) : MLStream(mlp, "List", argc) {}

	template<ML::Encoding EIn, ML::Encoding EOut>
	MLStream<EIn, EOut>::MLStream(MLINK mlp, const std::string& head, int argc) : MLStream(mlp) {
		testHead(head, argc);
	}

	template<ML::Encoding EIn, ML::Encoding EOut>
	template<typename Iterator, typename>
	void MLStream<EIn, EOut>::sendRange(Iterator begin, Iterator end) {
		sendRange(begin, end, "List");
	}

	template<ML::Encoding EIn, ML::Encoding EOut>
	template<typename Iterator, typename>
	void MLStream<EIn, EOut>::sendRange(Iterator begin, Iterator end, const std::string& head) {
		*this << ML::Function(head, static_cast<int>(std::distance(begin, end)));
		std::for_each(begin, end, [this](const auto& elem) { *this << elem; });
	}

	template<ML::Encoding EIn, ML::Encoding EOut>
	void MLStream<EIn, EOut>::check(int statusOk, const std::string& errorName, const std::string& debugInfo) {
		ML::checkError(m, statusOk, errorName, debugInfo);
	}

	template<ML::Encoding EIn, ML::Encoding EOut>
	int MLStream<EIn, EOut>::testHead(const std::string& head) {
		int argcount;
		check(MLTestHead(m, head.c_str(), &argcount), ErrorName::MLTestHeadError, "Expected \"" + head + "\"");
		return argcount;
	}

	template<ML::Encoding EIn, ML::Encoding EOut>
	void MLStream<EIn, EOut>::testHead(const std::string& head, int argc) {
		int argcount = testHead(head);
		if (argc != argcount) {
			ML::throwLLUException(ErrorName::MLTestHeadError, "Expected " + std::to_string(argc) + " arguments but got " + std::to_string(argcount));
		}
	}

	template<ML::Encoding EIn, ML::Encoding EOut>
	void MLStream<EIn, EOut>::refreshCurrentMLINK() {
		if (loopbackStack.empty()) {
			ML::throwLLUException(ErrorName::MLLoopbackStackSizeError, "Stack is empty in refreshCurrentMLINK()");
		}
		m = std::get<MLINK>(loopbackStack.top());
	}

	//
	//	Definitions of MLStream<EIn, EOut>::operator<<
	//

	template<ML::Encoding EIn, ML::Encoding EOut>
	auto MLStream<EIn, EOut>::operator<<(StreamToken f) -> MLStream& {
		return f(*this);
	}

	template<ML::Encoding EIn, ML::Encoding EOut>
	auto MLStream<EIn, EOut>::operator<<(BidirStreamToken f) -> MLStream& {
		return f(*this, ML::Direction::Put);
	}

	template<ML::Encoding EIn, ML::Encoding EOut>
	auto MLStream<EIn, EOut>::operator<<(const ML::Symbol& s) -> MLStream& {
		check(MLPutSymbol(m, s.getHead().c_str()), ErrorName::MLPutSymbolError, "Cannot put symbol: \"" + s.getHead() + "\"");
		return *this;
	}

	template<ML::Encoding EIn, ML::Encoding EOut>
	auto MLStream<EIn, EOut>::operator<<(const ML::Function& f) -> MLStream& {
		check(MLPutFunction(m, f.getHead().c_str(), f.getArgc()), ErrorName::MLPutFunctionError,
			  "Cannot put function: \"" + f.getHead() + "\" with " + std::to_string(f.getArgc()) + " arguments");
		return *this;
	}

	template<ML::Encoding EIn, ML::Encoding EOut>
	auto MLStream<EIn, EOut>::operator<<(const ML::Missing& f) -> MLStream& {
		check(MLPutFunction(m, f.getHead().c_str(), 1),	   // f.getArgc() could be 0 but we still want to send f.reason, even if it's an empty string
			  ErrorName::MLPutFunctionError, "Cannot put function: \"" + f.getHead() + "\" with 1 argument");
		*this << f.why();
		return *this;
	}

	template<ML::Encoding EIn, ML::Encoding EOut>
	auto MLStream<EIn, EOut>::operator<<(const ML::BeginExpr& expr) -> MLStream& {

		// reset dropped expression flag
		currentExprDropped = false;

		// create a new LoopbackLink for the expression
		auto loopback = ML::getNewLoopback(m);

		// store expression head together with the link on the stack
		loopbackStack.emplace(expr.getHead(), loopback);

		// active MLINK changes
		refreshCurrentMLINK();

		return *this;
	}

	template<ML::Encoding EIn, ML::Encoding EOut>
	auto MLStream<EIn, EOut>::operator<<(const ML::DropExpr&) -> MLStream& {
		// check if the stack has reasonable size
		if (loopbackStack.size() < 2) {
			ML::throwLLUException(ErrorName::MLLoopbackStackSizeError,
								  "Trying to Drop expression with loopback stack size " + std::to_string(loopbackStack.size()));
		}
		// we are dropping the expression so just close the link and hope that MathLink will do the cleanup
		MLClose(std::get<MLINK>(loopbackStack.top()));
		loopbackStack.pop();
		refreshCurrentMLINK();

		// set the dropped expression flag
		currentExprDropped = true;

		return *this;
	}

	template<ML::Encoding EIn, ML::Encoding EOut>
	auto MLStream<EIn, EOut>::operator<<(const ML::EndExpr&) -> MLStream& {

		// if the expression has been dropped at some point, then just reset the flag and do nothing as the loopback link no longer exists
		if (currentExprDropped) {
			currentExprDropped = false;
			return *this;
		}

		// check if the stack has reasonable size
		if (loopbackStack.size() < 2) {
			ML::throwLLUException(ErrorName::MLLoopbackStackSizeError,
								  "Trying to End expression with loopback stack size " + std::to_string(loopbackStack.size()));
		}

		// extract active loopback link and expression head
		auto currentPartialExpr = loopbackStack.top();
		loopbackStack.pop();

		// active MLINK changes
		refreshCurrentMLINK();

		// now count the expressions accumulated in the loopback link and send them to the parent link after the head
		MLINK& exprArgs = std::get<MLINK>(currentPartialExpr);
		auto argCnt = ML::countExpressionsInLoopbackLink(exprArgs);
		*this << ML::Function(std::get<std::string>(currentPartialExpr), argCnt);
		check(MLTransferToEndOfLoopbackLink(m, exprArgs), ErrorName::MLTransferToLoopbackError,
			  "Could not transfer " + std::to_string(argCnt) + " expressions from Loopback Link");
		// finally, close the loopback link
		MLClose(exprArgs);

		return *this;
	}

	template<ML::Encoding EIn, ML::Encoding EOut>
	auto MLStream<EIn, EOut>::operator<<(bool b) -> MLStream& {
		return *this << ML::Symbol(b ? "True" : "False");
	}

	template<ML::Encoding EIn, ML::Encoding EOut>
	auto MLStream<EIn, EOut>::operator<<(mint i) -> MLStream& {
		ML::PutScalar<mlint64>::put(m, static_cast<mlint64>(i));
		return *this;
	}

	template<ML::Encoding EIn, ML::Encoding EOut>
	template<typename T>
	auto MLStream<EIn, EOut>::operator<<(const ML::ArrayData<T>& a) -> MLStream& {
		const auto& del = a.get_deleter();
		ML::PutArray<T>::put(m, a.get(), del.getDims(), del.getHeads(), del.getRank());
		return *this;
	}

	template<ML::Encoding EIn, ML::Encoding EOut>
	template<typename T>
	auto MLStream<EIn, EOut>::operator<<(const ML::ListData<T>& l) -> MLStream& {
		const auto& del = l.get_deleter();
		ML::PutList<T>::put(m, l.get(), del.getLength());
		return *this;
	}

	template<ML::Encoding EIn, ML::Encoding EOut>
	template<typename T, typename D>
	auto MLStream<EIn, EOut>::operator<<(const std::unique_ptr<T, D>& p) -> MLStream& {
		if (p) {
			*this << *p;
		} else {
			*this << ML::Null;
		}
		return *this;
	}

	template<ML::Encoding EIn, ML::Encoding EOut>
	template<typename T>
    auto MLStream<EIn, EOut>::operator<<(const std::vector<T>& l) -> MLStream& {
	    if constexpr (ML::scalarSupportedTypeQ<T>) {
            ML::PutList<T>::put(m, l.data(), static_cast<int>(l.size()));
	    } else {
            *this << ML::List(static_cast<int>(l.size()));
            for (const auto& elem : l) {
                *this << elem;
            }
	    }
		return *this;
	}

	template<ML::Encoding EIn, ML::Encoding EOut>
	template<ML::Encoding E>
	auto MLStream<EIn, EOut>::operator<<(const ML::StringData<E>& s) -> MLStream& {
		ML::String<E>::put(m, s.get(), s.get_deleter().getLength());
		return *this;
	}

	template<ML::Encoding EIn, ML::Encoding EOut>
	template<typename T>
	auto MLStream<EIn, EOut>::operator<<(const std::basic_string<T>& s) -> ML::StringTypeQ<T, MLStream&> {
		ML::String<EOut>::put(m, s.c_str(), static_cast<int>(s.size()));
		return *this;
	}

	template<ML::Encoding EIn, ML::Encoding EOut>
	template<typename T, std::size_t N>
	auto MLStream<EIn, EOut>::operator<<(const T (&s)[N]) -> ML::StringTypeQ<T, MLStream&> {
		ML::String<EOut>::put(m, s, N);
		return *this;
	}

	template<ML::Encoding EIn, ML::Encoding EOut>
	template<ML::Encoding E, typename T>
	auto MLStream<EIn, EOut>::operator<<(const ML::PutAs<E, T>& wrp) -> MLStream& {
		MLStream<EIn, E> tmpMLS {m};
		tmpMLS << wrp.obj;
		return *this;
	}

	template<ML::Encoding EIn, ML::Encoding EOut>
	auto MLStream<EIn, EOut>::operator<<(const char* s) -> MLStream& {
		ML::String<EOut>::put(m, s, static_cast<int>(std::strlen(s)));
		return *this;
	}

	template<ML::Encoding EIn, ML::Encoding EOut>
	template<typename T>
	auto MLStream<EIn, EOut>::operator<<(T value) -> ML::ScalarSupportedTypeQ<T, MLStream&> {
		ML::PutScalar<T>::put(m, value);
		return *this;
	}

	template<ML::Encoding EIn, ML::Encoding EOut>
	template<typename T>
	auto MLStream<EIn, EOut>::operator<<(T) -> ML::ScalarNotSupportedTypeQ<T, MLStream&> {
		static_assert(dependent_false_v<T>, "Calling operator<< with unsupported type.");
		return *this;
	}

	template<ML::Encoding EIn, ML::Encoding EOut>
	template<typename K, typename V>
	auto MLStream<EIn, EOut>::operator<<(const std::map<K, V>& m) -> MLStream& {
		*this << ML::Association(static_cast<int>(m.size()));
		for (const auto& elem : m) {
			*this << ML::Rule << elem.first << elem.second;
		}
		return *this;
	}

	//
	//	Definitions of MLStream<EIn, EOut>::operator>>
	//

	template<ML::Encoding EIn, ML::Encoding EOut>
	auto MLStream<EIn, EOut>::operator>>(BidirStreamToken f) -> MLStream& {
		return f(*this, ML::Direction::Get);
	}

	template<ML::Encoding EIn, ML::Encoding EOut>
	auto MLStream<EIn, EOut>::operator>>(const ML::Symbol& s) -> MLStream& {
		check(MLTestSymbol(m, s.getHead().c_str()), ErrorName::MLTestSymbolError, "Cannot get symbol: \"" + s.getHead() + "\"");
		return *this;
	}

	template<ML::Encoding EIn, ML::Encoding EOut>
	auto MLStream<EIn, EOut>::operator>>(ML::Symbol& s) -> MLStream& {
		if (!s.getHead().empty()) {
			check(MLTestSymbol(m, s.getHead().c_str()), ErrorName::MLTestSymbolError, "Cannot get symbol: \"" + s.getHead() + "\"");
		} else {
			const char* head;
			check(MLGetSymbol(m, &head), ErrorName::MLGetSymbolError, "Cannot get symbol");
			s.setHead(head);
			MLReleaseSymbol(m, head);
		}
		return *this;
	}

	template<ML::Encoding EIn, ML::Encoding EOut>
	auto MLStream<EIn, EOut>::operator>>(const ML::Function& f) -> MLStream& {
		testHead(f.getHead().c_str(), f.getArgc());
		return *this;
	}

	template<ML::Encoding EIn, ML::Encoding EOut>
	auto MLStream<EIn, EOut>::operator>>(ML::Function& f) -> MLStream& {
<<<<<<< HEAD
		if (auto& head = f.getHead(); !head.empty()) {
			if (auto argc = f.getArgc(); argc < 0) {
				f.setArgc(testHead(head.c_str()));
			}
			else {
				testHead(head.c_str(), argc);
			}
		}
		else {
			const char* newHead;
=======
		if (!f.getHead().empty()) {
			if (f.getArgc() < 0) {
				f.setArgc(testHead(f.getHead().c_str()));
			} else {
				testHead(f.getHead().c_str(), f.getArgc());
			}
		} else {
			const char* head;
>>>>>>> a5a00f41
			int argc;
			check(MLGetFunction(m, &newHead, &argc), ErrorName::MLGetFunctionError, "Cannot get function");
			f.setHead(newHead);
			MLReleaseSymbol(m, newHead);
			f.setArgc(argc);
		}
		return *this;
	}

	template<ML::Encoding EIn, ML::Encoding EOut>
	auto MLStream<EIn, EOut>::operator>>(bool& b) -> MLStream& {
		ML::Symbol boolean;
		*this >> boolean;
		if (boolean.getHead() == "True") {
			b = true;
		} else if (boolean.getHead() == "False") {
			b = false;
		} else {
			ML::throwLLUException(ErrorName::MLWrongSymbolForBool, R"(Expected "True" or "False", got )" + boolean.getHead());
		}
		return *this;
	}

	template<ML::Encoding EIn, ML::Encoding EOut>
	auto MLStream<EIn, EOut>::operator>>(mint& i) -> MLStream& {
		i = static_cast<mint>(ML::GetScalar<mlint64>::get(m));
		return *this;
	}

	template<ML::Encoding EIn, ML::Encoding EOut>
	template<ML::Encoding E, typename T>
	auto MLStream<EIn, EOut>::operator>>(ML::GetAs<E, T> wrp) -> MLStream& {
		MLStream<E, EOut> tmpMLS {m};
		tmpMLS >> wrp.obj;
		return *this;
	}

	template<ML::Encoding EIn, ML::Encoding EOut>
	template<typename T>
	auto MLStream<EIn, EOut>::operator>>(ML::ArrayData<T>& a) -> MLStream& {
		a = ML::GetArray<T>::get(m);
		return *this;
	}

	template<ML::Encoding EIn, ML::Encoding EOut>
	template<typename T>
	auto MLStream<EIn, EOut>::operator>>(ML::ListData<T>& l) -> MLStream& {
		l = ML::GetList<T>::get(m);
		return *this;
	}

	template<ML::Encoding EIn, ML::Encoding EOut>
	template<typename T>
<<<<<<< HEAD
	auto MLStream<EIn, EOut>::operator>>(std::vector<T>& l) -> MLStream& {
	    if constexpr (ML::scalarSupportedTypeQ<T>) {
            auto list = ML::GetList<T>::get(m);
            T* start = list.get();
            auto listLen = list.get_deleter().getLength();
            l = std::vector<T> { start, start + listLen };
	    } else {
            ML::List inList;
            *this >> inList;
            std::vector<T> res(inList.getArgc());
            for(auto& elem : res) {
                *this >> elem;
            }
            l = std::move(res);
	    }
=======
	auto MLStream<EIn, EOut>::operator>>(std::vector<T>& l) -> ML::ScalarSupportedTypeQ<T, MLStream&> {
		auto list = ML::GetList<T>::get(m);
		T* start = list.get();
		auto listLen = list.get_deleter().getLength();
		l = std::vector<T> {start, start + listLen};
		return *this;
	}

	template<ML::Encoding EIn, ML::Encoding EOut>
	template<typename T>
	auto MLStream<EIn, EOut>::operator>>(std::vector<T>& l) -> ML::NotScalarSupportedTypeQ<T, MLStream&> {
		ML::List inList;
		*this >> inList;
		std::vector<T> res(inList.getArgc());
		for (auto& elem : res) {
			*this >> elem;
		}
		l = std::move(res);
>>>>>>> a5a00f41
		return *this;
	}

	template<ML::Encoding EIn, ML::Encoding EOut>
	template<ML::Encoding E>
	auto MLStream<EIn, EOut>::operator>>(ML::StringData<E>& s) -> MLStream& {
		s = ML::String<E>::get(m);
		return *this;
	}

	template<ML::Encoding EIn, ML::Encoding EOut>
	template<typename T>
	auto MLStream<EIn, EOut>::operator>>(std::basic_string<T>& s) -> ML::StringTypeQ<T, MLStream&> {
		s = ML::String<EIn>::template getString<T>(m);
		return *this;
	}

	template<ML::Encoding EIn, ML::Encoding EOut>
	template<typename K, typename V>
	auto MLStream<EIn, EOut>::operator>>(std::map<K, V>& m) -> MLStream& {
		auto elemCount = testHead("Association");
		for (auto i = 0; i < elemCount; ++i) {
			*this >> ML::Rule;
			K key;
			*this >> key;
			V value;
			*this >> value;
			m.emplace(std::move(key), std::move(value));
		}
		return *this;
	}

	template<ML::Encoding EIn, ML::Encoding EOut>
	template<typename T>
	auto MLStream<EIn, EOut>::operator>>(T& value) -> ML::ScalarSupportedTypeQ<T, MLStream&> {
		value = ML::GetScalar<T>::get(m);
		return *this;
	}

	template<ML::Encoding EIn, ML::Encoding EOut>
	template<typename T>
	auto MLStream<EIn, EOut>::operator>>(T&) -> ML::ScalarNotSupportedTypeQ<T, MLStream&> {
		static_assert(dependent_false_v<T>, "Calling operator>> with unsupported type.");
		return *this;
	}

} /* namespace LLU */

#endif /* LLUTILS_MLSTREAM_HPP_ */<|MERGE_RESOLUTION|>--- conflicted
+++ resolved
@@ -866,27 +866,14 @@
 
 	template<ML::Encoding EIn, ML::Encoding EOut>
 	auto MLStream<EIn, EOut>::operator>>(ML::Function& f) -> MLStream& {
-<<<<<<< HEAD
 		if (auto& head = f.getHead(); !head.empty()) {
 			if (auto argc = f.getArgc(); argc < 0) {
 				f.setArgc(testHead(head.c_str()));
-			}
-			else {
+			} else {
 				testHead(head.c_str(), argc);
 			}
-		}
-		else {
+		} else {
 			const char* newHead;
-=======
-		if (!f.getHead().empty()) {
-			if (f.getArgc() < 0) {
-				f.setArgc(testHead(f.getHead().c_str()));
-			} else {
-				testHead(f.getHead().c_str(), f.getArgc());
-			}
-		} else {
-			const char* head;
->>>>>>> a5a00f41
 			int argc;
 			check(MLGetFunction(m, &newHead, &argc), ErrorName::MLGetFunctionError, "Cannot get function");
 			f.setHead(newHead);
@@ -940,42 +927,21 @@
 
 	template<ML::Encoding EIn, ML::Encoding EOut>
 	template<typename T>
-<<<<<<< HEAD
 	auto MLStream<EIn, EOut>::operator>>(std::vector<T>& l) -> MLStream& {
 	    if constexpr (ML::scalarSupportedTypeQ<T>) {
             auto list = ML::GetList<T>::get(m);
             T* start = list.get();
             auto listLen = list.get_deleter().getLength();
-            l = std::vector<T> { start, start + listLen };
+            l = std::vector<T> {start, start + listLen};
 	    } else {
             ML::List inList;
             *this >> inList;
             std::vector<T> res(inList.getArgc());
-            for(auto& elem : res) {
+            for (auto& elem : res) {
                 *this >> elem;
             }
             l = std::move(res);
 	    }
-=======
-	auto MLStream<EIn, EOut>::operator>>(std::vector<T>& l) -> ML::ScalarSupportedTypeQ<T, MLStream&> {
-		auto list = ML::GetList<T>::get(m);
-		T* start = list.get();
-		auto listLen = list.get_deleter().getLength();
-		l = std::vector<T> {start, start + listLen};
-		return *this;
-	}
-
-	template<ML::Encoding EIn, ML::Encoding EOut>
-	template<typename T>
-	auto MLStream<EIn, EOut>::operator>>(std::vector<T>& l) -> ML::NotScalarSupportedTypeQ<T, MLStream&> {
-		ML::List inList;
-		*this >> inList;
-		std::vector<T> res(inList.getArgc());
-		for (auto& elem : res) {
-			*this >> elem;
-		}
-		l = std::move(res);
->>>>>>> a5a00f41
 		return *this;
 	}
 
