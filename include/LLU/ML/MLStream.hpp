/** 
 * @file	MLStream.hpp
 * @date	Nov 23, 2017
 * @author	Rafal Chojna <rafalc@wolfram.com>
 * @brief	Header file for MLStream class.
 */
#ifndef LLUTILS_MLSTREAM_HPP_
#define LLUTILS_MLSTREAM_HPP_

#include <algorithm>
#include <iterator>
#include <map>
#include <stack>
#include <type_traits>
#include <utility>
#include <vector>

#include "mathlink.h"

#include "LLU/ErrorLog/Errors.h"
#include "LLU/Utilities.hpp"
#include "Utilities.h"
#include "UtilityTypeTraits.hpp"
#include "Get.h"
#include "Put.h"
#include "Strings.h"

namespace LibraryLinkUtils {


	/**
	 * @class 	MLStream
	 * @brief 	Wrapper class over MathLink with a stream-like interface.
	 *
	 * MLStream resides in LibraryLinkUtils namespace, whereas other MathLink-related classes can be found in LibraryLinkUtils::ML namespace.
	 *
	 * @tparam	EncodingIn - default encoding to use when reading strings from MathLink
	 * @tparam	EncodingOut - default encoding to use when writing strings to MathLink
	 */
	template<ML::Encoding EncodingIn, ML::Encoding EncodingOut = EncodingIn>
	class MLStream {
	public:

		/**
		 *   @brief			Constructs new MLStream
		 *   @param[in] 	mlp - low-level object of type MLINK received from LibraryLink
		 **/
		explicit MLStream(MLINK mlp);

		/**
		 *   @brief         Constructs new MLStream and checks whether there is a list of \c argc arguments on the LinkObject waiting to be read
		 *   @param[in]     mlp - low-level object of type MLINK received from LibraryLink
		 *   @param[in] 	argc - expected number of arguments
		 **/
		MLStream(MLINK mlp, int argc);

		/**
		 *   @brief         Constructs new MLStream and checks whether there is a function with head \c head and \c argc arguments on the LinkObject waiting to be read
		 *   @param[in]     mlp - low-level object of type MLINK received from LibraryLink\
		 *   @param[in]		head - expected head of expression on the Link
		 *   @param[in] 	argc - expected number of arguments
		 *   @throws 		see MLStream::testHead(const std::string&, int);
		 *
		 *   @note			arguments passed to the library function will almost always be wrapped in a List, so if not sure pass "List" as \c head
		 **/
		MLStream(MLINK mlp, const std::string& head, int argc);

		/**
		 *   @brief Default destructor
		 **/
		~MLStream() = default;

		/**
		 *   @brief Returns a reference to underlying low-level MathLink handle
		 **/
		MLINK& get() noexcept {
			return m;
		}

		/**
		 *   @brief			Sends any range as List
		 *   @tparam		InputIterator - type that is an iterator
		 *   @param[in] 	begin - iterator to the first element of the range
		 *	 @param[in] 	end - iterator past the last element of the range
		 *
		 **/
		template<typename Iterator, typename = enable_if_input_iterator<Iterator>>
		void sendRange(Iterator begin, Iterator end);

		/**
		 *   @brief			Sends a range of elements as top-level expression with arbitrary head
		 *   @tparam		InputIterator - type that is an iterator
		 *   @param[in] 	begin - iterator to the first element of the range
		 *	 @param[in] 	end - iterator past the last element of the range
		 *	 @param[in]		head - head of the top-level expression
		 *
		 **/
		template<typename Iterator, typename = enable_if_input_iterator<Iterator>>
		void sendRange(Iterator begin, Iterator end, const std::string& head);

	public:
		/// Type of elements that can be send via MathLink with no arguments, for example ML::Flush
		using StreamToken = MLStream& (*)(MLStream&);

		/// Type of elements that can be either send or received via MathLink with no arguments, for example ML::Rule
		using BidirStreamToken = MLStream& (*)(MLStream&, ML::Direction);

		/// Type of data stored on the stack to facilitate sending expressions of a priori unknown length
		using LoopbackData = std::pair<std::string, MLINK>;

		//
		//	operator<<
		//

		/**
		 *   @brief			Sends a stream token via MathLink
		 *   @param[in] 	f - a stream token, i.e. an element that can be send via MathLink with no arguments, for example ML::Flush
		 **/
		MLStream& operator<<(StreamToken f);

		/**
		 *   @brief			Sends a bidirectional stream token via MathLink
		 *   @param[in] 	f - an element that can be either send or received via MathLink with no arguments, for example ML::Rule
		 **/
		MLStream& operator<<(BidirStreamToken f);

		/**
		 *   @brief			Sends a top-level symbol via MathLink
		 *   @param[in] 	s - a symbol
		 *   @see 			ML::Symbol
		 *   @throws 		LLErrorName::MLPutSymbolError
		 **/
		MLStream& operator<<(const ML::Symbol& s);

		/**
		 *   @brief			Sends a top-level function via MathLink, function arguments should be send immediately after
		 *   @param[in] 	f - a function
		 *   @see 			ML::Function
		 *   @throws 		LLErrorName::MLPutFunctionError
		 **/
		MLStream& operator<<(const ML::Function& f);

		/**
		 *   @brief			Sends a top-level expression of the form Missing["reason"]
		 *   @param[in] 	f - ML::Missing object with a reason
		 *   @see 			ML::Missing
		 *   @throws 		LLErrorName::MLPutFunctionError
		 **/
		MLStream& operator<<(const ML::Missing& f);

		/**
		 * @brief		Starts sending a new expression where the number of arguments is not known a priori
		 * @param[in]	expr - object of class BeginExpr that stores expression head as string
		 */
		MLStream& operator<<(const ML::BeginExpr& expr);

		/**
		 * @brief		Drops current expression that was initiated with BeginExpr
		 * @param[in]	expr - object of class DropExpr
		 **/
		MLStream& operator<<(const ML::DropExpr& expr);

		/**
		 * @brief		Ends current expression that was initiated with BeginExpr, prepends the head from BeginExpr and sends everything to the "parent" link
		 * @param[in]	expr - object of class EndExpr
		 **/
		MLStream& operator<<(const ML::EndExpr& expr);

		/**
		 *   @brief			Sends a boolean value via MathLink, it is translated to True or False in Mathematica
		 *   @param[in] 	b - a boolean value
		 *
		 *   @throws 		LLErrorName::MLPutSymbolError
		 **/
		MLStream& operator<<(bool b);

		/**
		 *   @brief			Sends a MathLink array
		 *   @tparam		T - array element type
		 *   @param[in] 	a - ArrayData to be sent
		 *   @see 			ML::ArrayData<T>
		 *   @see			http://reference.wolfram.com/language/guide/WSTPCFunctionsForExchangingMultidimensionalArrays.html
		 *   @throws 		LLErrorName::MLPutArrayError
		 **/
		template<typename T>
		MLStream& operator<<(const ML::ArrayData<T>& a);

		/**
		 *   @brief			Sends a MathLink list
		 *   @tparam		T - list element type
		 *   @param[in] 	l - ListData to be sent
		 *   @see 			ML::ListData<T>
		 *   @see			http://reference.wolfram.com/language/guide/WSTPCFunctionsForExchangingLists.html
		 *   @throws 		LLErrorName::MLPutListError
		 **/
		template<typename T>
		MLStream& operator<<(const ML::ListData<T>& l);
	
		/**
		 *   @brief			Sends an object owned by unique pointer
		 *   @tparam		T - list element type
		 *   @tparam		D - destructor type, not really relevant
		 *   @param[in] 	p - pointer to the object to be sent
		 **/
		template<typename T, typename D>
		MLStream& operator<<(const std::unique_ptr<T, D>& p);

		/**
		 *   @brief			Sends a std::vector via MathLink, it is interpreted as a List in Mathematica
		 *   @tparam		T - vector element type
		 *   @param[in] 	l - std::vector to be sent
		 *
		 *   @throws 		LLErrorName::MLPutListError
		 **/
		template<typename T>
		MLStream& operator<<(const std::vector<T>& l);

		/**
		 *   @brief			Sends a MathLink string
		 *   @tparam		E - encoding of the string (it determines which function from MLPut*String family to use)
		 *   @param[in] 	s - ML::StringData to be sent
		 *   @see 			ML::StringData<E>
		 *   @see			http://reference.wolfram.com/language/guide/WSTPCFunctionsForExchangingStrings.html
		 *   @throws 		LLErrorName::MLPutStringError
		 **/
		template<ML::Encoding E>
		MLStream& operator<<(const ML::StringData<E>& s);

		/**
		 *   @brief			Sends all strings within a given object using specified character encoding.
		 *
		 *   Normally, when you send a string MLStream chooses the appropriate MathLink function based on the EncodingOut template parameter.
		 *   Sometimes you may want to locally override the output encoding and you can do this by wrapping the object with ML::PutAs<desired encoding, wrapped type>
		 *   (you can use ML::putAs function to construct ML::PutAs object without having to explicitly specify the second template parameter).
		 *
		 *   @code
		 *   	MLStream<ML::Encoding::UTF8> mls { mlink }; 		// By default use UTF8
		 *		std::vector<std::string> vecOfExpr = ....;  		// This is a vector of serialized Mathematica expressions,
		 *		ml << ML::putAs<ML::Encoding::Native>(vecOfExpr); 	// it should be sent with Native encoding
		 *   @endcode
		 *
		 *   @param[in] 	wrp - object to be sent
		 *
		 **/
		template<ML::Encoding E, typename T>
		MLStream& operator<<(const ML::PutAs<E, T>& wrp);

		/**
		 *   @brief			Sends std::basic_string
		 *   @tparam		T - string character type supported in any of MLPut*String
		 *   @param[in] 	s - std::basic_string<T> to be sent
		 *
		 *   @see			http://reference.wolfram.com/language/guide/WSTPCFunctionsForExchangingStrings.html
		 *   @throws 		LLErrorName::MLPutStringError
		 *
		 **/
		template<typename T>
		ML::StringTypeQ<T, MLStream&> operator<<(const std::basic_string<T>& s);

		/**
		 *   @brief			Sends a character array (or a string literal)
		 *   @tparam		T - character type supported in any of MLPut*String
		 *   @tparam		N - length of character array
		 *   @param[in] 	s - character array to be sent as String
		 *
		 *   @see			http://reference.wolfram.com/language/guide/WSTPCFunctionsForExchangingStrings.html
		 *   @throws 		LLErrorName::MLPutStringError
		 **/
		template<typename T, std::size_t N>
		ML::StringTypeQ<T, MLStream&> operator<<(const T (&s)[N]);

		/**
		 *   @brief			Sends a C-string
		 *   @param[in] 	s - C-string to be sent
		 *
		 *   @see			http://reference.wolfram.com/language/guide/WSTPCFunctionsForExchangingStrings.html
		 *   @throws 		LLErrorName::MLPutStringError
		 **/
		MLStream& operator<<(const char* s);

		/**
		 *   @brief			Sends a std::map via MathLink, it is translated to an Association in Mathematica
		 *   @tparam		K - map key type, must be supported in MLStream
		 *   @tparam		V - map value type, must be supported in MLStream
		 *   @param[in] 	m - map to be sent as Association
		 *
		 *   @throws 		LLErrorName::MLPutFunctionError plus whatever can be thrown sending keys and values
		 **/
		template<typename K, typename V>
		MLStream& operator<<(const std::map<K, V>& m);

		/**
		 *   @brief			Sends a scalar value (int, float, double, etc)
		 *   @tparam		T - scalar type
		 *   @param[in] 	value - numeric value to be sent
		 *
		 *   @throws 		LLErrorName::MLPutScalarError
		 **/
		template<typename T>
		ML::ScalarSupportedTypeQ<T, MLStream&> operator<<(T value);

		/**
		 *   @brief			Overload for scalar values that cannot be sent via MathLink without conversion
		 *   @tparam		T - scalar type
		 *   @param[in] 	value - numeric value
		 *
		 *   @note			Trying to use this overload will always trigger compilation error.
		 *   If you need to send value of type not supported by MathLink (like unsigned int) you must either explicitly cast
		 *   or provide your own overload.
		 *
		 **/
		template<typename T>
		ML::ScalarNotSupportedTypeQ<T, MLStream&> operator<<(T value);

		/**
		 *   @brief			Sends any container (a class with begin(), end() and size()) as List
		 *   @tparam		Container - type that is a collection of some elements
		 *   @param[in] 	c - container to be sent
		 *
		 *   @throws 		LLErrorName::MLPutContainerError
		 *
		 *   @note			Size() is not technically necessary, but needed for performance reason. Most STL containers have size() anyway.
		 **/
		template<typename Container>
		auto operator<<(const Container& c) -> typename std::enable_if_t<sizeof(c.begin()) == sizeof(c.end()) && (sizeof(c.size()) > 0), MLStream&> {
			this->sendRange(c.begin(), c.end());
			return *this;
		}

		//
		//	operator>>
		//

		/**
		 *   @brief			Receives a bidirectional stream token via MathLink
		 *   @param[in] 	f - an element that can be either send or received via MathLink with no arguments, for example ML::Rule
		 **/
		MLStream& operator>>(BidirStreamToken f);

		/**
		 *   @brief			Receives a symbol from MathLink.
		 *
		 *   Parameter \c s must have head specified and it has to match the head that was read from MathLink
		 *
		 *   @param[in] 	s - a symbol
		 *   @see 			ML::Symbol
		 *   @throws 		LLErrorName::MLGetSymbolError, LLErrorName::MLTestHeadError
		 **/
		MLStream& operator>>(const ML::Symbol& s);

		/**
		 *   @brief				Receives a symbol from MathLink.
		 *
		 *   If the parameter \c s has head specified, than it has to match the head that was read from MathLink, otherwise the head read from MathLink
		 *   will be assigned to s
		 *
		 *   @param[in, out] 	s - a symbol
		 *   @see 				ML::Symbol
		 *   @throws 			LLErrorName::MLGetSymbolError, LLErrorName::MLTestHeadError
		 **/
		MLStream& operator>>(ML::Symbol& s);

		/**
		 *   @brief			Receives a function from MathLink.
		 *
		 *   Parameter \c f must have head and argument count specified and they need to match the head and argument count that was read from MathLink
		 *
		 *   @param[in] 	f - a function with head and argument count specified
		 *   @see 			ML::Function
		 *   @throws 		LLErrorName::MLGetFunctionError, LLErrorName::MLTestHeadError
		 **/
		MLStream& operator>>(const ML::Function& f);

		/**
		 *   @brief				Receives a function from MathLink.
		 *
		 *   If the parameter \c f has head or argument count set, than it has to match the head or argument count that was read from MathLink
		 *
		 *   @param[in, out] 	f - a function which may have head or argument count specified
		 *   @see 				ML::Function
		 *   @throws 			LLErrorName::MLGetFunctionError, LLErrorName::MLTestHeadError
		 **/
		MLStream& operator>>(ML::Function& f);

		/**
		 *   @brief			Receives a True or False symbol from Mathematica and converts it to bool
		 *   @param[out] 	b - argument to which the boolean received from MathLink will be assigned
		 *
		 *   @throws 		LLErrorName::MLGetSymbolError, LLErrorName::MLWrongSymbolForBool
		 **/
		MLStream& operator>>(bool& b);

		/**
		 *   @brief			Receives a MathLink array
		 *   @tparam		T - array element type
		 *   @param[out] 	a - argument to which the ML::ArrayData received from MathLink will be assigned
		 *   @see 			ML::ArrayData<T>
		 *   @see			http://reference.wolfram.com/language/guide/WSTPCFunctionsForExchangingMultidimensionalArrays.html
		 *   @throws 		LLErrorName::MLGetArrayError
		 **/
		template<typename T>
		MLStream& operator>>(ML::ArrayData<T>& a);

		/**
		 *   @brief			Receives a MathLink list
		 *   @tparam		T - list element type
		 *   @param[out] 	l - argument to which the ML::ListData received from MathLink will be assigned
		 *   @see 			ML::ListData<T>
		 *   @see			http://reference.wolfram.com/language/guide/WSTPCFunctionsForExchangingLists.html
		 *   @throws 		LLErrorName::MLGetListError
		 **/
		template<typename T>
		MLStream& operator>>(ML::ListData<T>& l);

		/**
		 *   @brief			Receives a List from MathLink and assigns it to std::vector
		 *   @tparam		T - vector element type
		 *   @param[out] 	l - argument to which the List received from MathLink will be assigned
		 *
		 *   @throws 		LLErrorName::MLGetListError
		 **/
		template<typename T>
		MLStream& operator>>(std::vector<T>& l);


		/**
		 *   @brief			Receives a MathLink string
		 *   @tparam		T - string character type
		 *   @param[out] 	s - argument to which the ML::StringData received from MathLink will be assigned
		 *   @see 			ML::StringData<T>
		 *   @see			http://reference.wolfram.com/language/guide/WSTPCFunctionsForExchangingStrings.html
		 *   @throws 		LLErrorName::MLGetStringError
		 **/
		template<ML::Encoding E = EncodingIn>
		MLStream& operator>>(ML::StringData<E>& s);

		/**
		 *   @brief			Receives std::basic_string
		 *   @tparam		T - string character type supported in any of MLGet*String
		 *   @param[out] 	s - argument to which the std::basic_string<T> received from MathLink will be assigned
		 *
		 *   @see			http://reference.wolfram.com/language/guide/WSTPCFunctionsForExchangingStrings.html
		 *   @throws 		LLErrorName::MLGetStringError
		 *
		 *   @note			std::string is just std::basic_string<char>
		 **/
		template<typename T>
		ML::StringTypeQ<T, MLStream&> operator>>(std::basic_string<T>& s);

		/**
		 *	 @brief			Receives a value of type T
		 *	 @tparam		E - encoding to be used when reading value from MathLink
		 *	 @tparam		T - value type
		 *	 @param 		wrp - reference to object of type T wrapped in ML::GetAs structure
		 *
		 * 	 @note			There is a utility function ML::getAs for easier creation of ML::GetAs objects
		 */
		template<ML::Encoding E, typename T>
		MLStream& operator>>(ML::GetAs<E, T> wrp);

		/**
		 *   @brief			Receives a std::map via MathLink
		 *   @tparam		K - map key type, must be supported in MLStream
		 *   @tparam		V - map value type, must be supported in MLStream
		 *   @param[out] 	m - argument to which the std::map received from MathLink will be assigned
		 *
		 *   @throws 		LLErrorName::MLGetFunctionError plus whatever can be thrown receiving keys and values
		 *
		 *   @note			The top-level Association must have all values of the same type because this is how std::map works
		 **/
		template<typename K, typename V>
		MLStream& operator>>(std::map<K, V>& m);

		/**
		 *   @brief			Receives a scalar value (int, float, double, etc)
		 *   @tparam		T - scalar type
		 *   @param[out] 	value - argument to which the value received from MathLink will be assigned
		 *
		 *   @throws 		LLErrorName::MLGetScalarError
		 **/
		template<typename T>
		ML::ScalarSupportedTypeQ<T, MLStream&> operator>>(T& value);

		/**
		 *   @brief			Overload for scalar values that cannot be received via MathLink without conversion
		 *   @tparam		T - scalar type
		 *   @param[in] 	value - numeric value
		 *
		 *   @note			Trying to use this overload will always trigger compilation error.
		 *   If you need to receive value of type not supported by MathLink (like unsigned int) you must either explicitly cast
		 *   or provide your own overload.
		 *
		 **/
		template<typename T>
		ML::ScalarNotSupportedTypeQ<T, MLStream&> operator>>(T& value);

	private:

		/**
		 *   @brief			Check if the call to MathLink API succeeded, throw an exception otherwise
		 *   @param[in] 	statusOk - error code returned from MathLink API function, usually 0 means error
		 *   @param[in]		errorName - which exception to throw
		 *   @param[in]		debugInfo - additional information to include in the exception, should it be thrown
		 *
		 *   @throws 		errorName
		 **/
		void check(int statusOk, const std::string& errorName, const std::string& debugInfo = "");

		/**
		 * 	 @brief			Test if the next expression to be read from MathLink has given head
		 * 	 @param[in] 	head - expression head to test for
		 * 	 @return		Number of arguments for the next expression on the Link (only if head is correct)
		 *
		 * 	 @throws		LLErrorName::MLTestHeadError
		 */
		int testHead(const std::string& head);

		/**
		 * 	 @brief			Test if the next expression to be read from MathLink has given head and given number of arguments
		 * 	 @param[in] 	head - expression head to test for
		 * 	 @param[in]		argc - number of arguments to test for
		 *
		 * 	 @throws		LLErrorName::MLTestHeadError
		 */
		void testHead(const std::string& head, int argc);

		/**
		 *	@brief	Update the value of m to point to the top of loopbackStack.
		 */
		void refreshCurrentMLINK();

	private:
		/// Internal low-level handle to the currently active MathLink, it is assumed that the handle is valid.
		MLINK m;

		/// MathLink does not natively support sending expression of unknown length, so to simulate this behavior we can use a helper loopback link to store arguments
		/// until we know how many of them there are. But to be able to send nested expressions of unknown length we need more than one helper link. The data structure
		/// called stack seems to be the most reasonable choice.
		std::stack<LoopbackData> loopbackStack;

		/// Boolean flag to indicate if the current expression initiated with BeginExpr has been dropped. It is needed for EndExpr to behave correctly.
		bool currentExprDropped = false;
	};


	template<ML::Encoding EIn, ML::Encoding EOut>
	MLStream<EIn, EOut>::MLStream(MLINK mlp) : m(mlp), loopbackStack(std::deque<LoopbackData> {{"", mlp}}) {
	}

	template<ML::Encoding EIn, ML::Encoding EOut>
	MLStream<EIn, EOut>::MLStream(MLINK mlp, int argc) : MLStream(mlp, "List", argc) {
	}

	template<ML::Encoding EIn, ML::Encoding EOut>
	MLStream<EIn, EOut>::MLStream(MLINK mlp, const std::string& head, int argc) : MLStream(mlp) {
		testHead(head, argc);
	}

	template<ML::Encoding EIn, ML::Encoding EOut>
	template<typename Iterator, typename>
	void MLStream<EIn, EOut>::sendRange(Iterator begin, Iterator end) {
		sendRange(begin, end, "List");
	}

	template<ML::Encoding EIn, ML::Encoding EOut>
	template<typename Iterator, typename>
	void MLStream<EIn, EOut>::sendRange(Iterator begin, Iterator end, const std::string& head) {
		*this << ML::Function(head, static_cast<int>(std::distance(begin, end)));
		std::for_each(begin, end, [this](const auto& elem) { *this << elem; });
	}


	template<ML::Encoding EIn, ML::Encoding EOut>
	void MLStream<EIn, EOut>::check(int statusOk, const std::string& errorName, const std::string& debugInfo) {
		ML::checkError(m, statusOk, errorName, debugInfo);
	}

	template<ML::Encoding EIn, ML::Encoding EOut>
	int MLStream<EIn, EOut>::testHead(const std::string& head) {
		int argcount;
		check(
			MLTestHead(m, head.c_str(), &argcount),
			LLErrorName::MLTestHeadError,
			"Expected \"" + head + "\""
		);
		return argcount;
	}

	template<ML::Encoding EIn, ML::Encoding EOut>
	void MLStream<EIn, EOut>::testHead(const std::string& head, int argc) {
		int argcount = testHead(head);
		if (argc != argcount) {
			ML::throwLLUException(LLErrorName::MLTestHeadError, "Expected " + std::to_string(argc) + " arguments but got " + std::to_string(argcount));
		}
	}

	template<ML::Encoding EIn, ML::Encoding EOut>
	void MLStream<EIn, EOut>::refreshCurrentMLINK() {
		if (loopbackStack.empty()) {
			ML::throwLLUException(LLErrorName::MLLoopbackStackSizeError, "Stack is empty in refreshCurrentMLINK()");
		}
		m = std::get<MLINK>(loopbackStack.top());
	}

	//
	//	Definitions of MLStream<EIn, EOut>::operator<<
	//

	template<ML::Encoding EIn, ML::Encoding EOut>
	auto MLStream<EIn, EOut>::operator<<(StreamToken f) -> MLStream& {
		return f(*this);
	}

	template<ML::Encoding EIn, ML::Encoding EOut>
	auto MLStream<EIn, EOut>::operator<<(BidirStreamToken f) -> MLStream& {
		return f(*this, ML::Direction::Put);
	}

	template<ML::Encoding EIn, ML::Encoding EOut>
	auto MLStream<EIn, EOut>::operator<<(const ML::Symbol& s) -> MLStream& {
		check(
			MLPutSymbol(m, s.getHead().c_str()),
			LLErrorName::MLPutSymbolError,
			"Cannot put symbol: \"" + s.getHead() + "\""
		);
		return *this;
	}

	template<ML::Encoding EIn, ML::Encoding EOut>
	auto MLStream<EIn, EOut>::operator<<(const ML::Function& f) -> MLStream& {
		check(
			MLPutFunction(m, f.getHead().c_str(), f.getArgc()),
			LLErrorName::MLPutFunctionError,
			"Cannot put function: \"" + f.getHead() + "\" with " + std::to_string(f.getArgc()) + " arguments"
		);
		return *this;
	}

	template<ML::Encoding EIn, ML::Encoding EOut>
	auto MLStream<EIn, EOut>::operator<<(const ML::Missing& f) -> MLStream& {
		check(
			MLPutFunction(m, f.getHead().c_str(), 1), //f.getArgc() could be 0 but we still want to send f.reason, even if it's an empty string
			LLErrorName::MLPutFunctionError,
			"Cannot put function: \"" + f.getHead() + "\" with 1 argument"
		);
		*this << f.why();
		return *this;
	}

	template<ML::Encoding EIn, ML::Encoding EOut>
	auto MLStream<EIn, EOut>::operator<<(const ML::BeginExpr& expr) -> MLStream& {

		// reset dropped expression flag
		currentExprDropped = false;

		// create a new LoopbackLink for the expression
		auto loopback = ML::getNewLoopback(m);

		// store expression head together with the link on the stack
		loopbackStack.emplace(expr.getHead(), loopback);

		// active MLINK changes
		refreshCurrentMLINK();

		return *this;
	}

	template<ML::Encoding EIn, ML::Encoding EOut>
	auto MLStream<EIn, EOut>::operator<<(const ML::DropExpr&) -> MLStream& {
		// check if the stack has reasonable size
		if (loopbackStack.size() < 2) {
			ML::throwLLUException(LLErrorName::MLLoopbackStackSizeError, "Trying to Drop expression with loopback stack size " + std::to_string(loopbackStack.size()));
		}
		// we are dropping the expression so just close the link and hope that MathLink will do the cleanup
		MLClose(std::get<MLINK>(loopbackStack.top()));
		loopbackStack.pop();
		refreshCurrentMLINK();

		// set the dropped expression flag
		currentExprDropped = true;

		return *this;
	}

	template<ML::Encoding EIn, ML::Encoding EOut>
	auto MLStream<EIn, EOut>::operator<<(const ML::EndExpr&) -> MLStream& {

		// if the expression has been dropped at some point, then just reset the flag and do nothing as the loopback link no longer exists
		if (currentExprDropped) {
			currentExprDropped = false;
			return *this;
		}

		// check if the stack has reasonable size
		if (loopbackStack.size() < 2) {
			ML::throwLLUException(LLErrorName::MLLoopbackStackSizeError, "Trying to End expression with loopback stack size " + std::to_string(loopbackStack.size()));
		}

		// extract active loopback link and expression head
		auto currentPartialExpr = loopbackStack.top();
		loopbackStack.pop();

		// active MLINK changes
		refreshCurrentMLINK();

		// now count the expressions accumulated in the loopback link and send them to the parent link after the head
		MLINK& exprArgs = std::get<MLINK>(currentPartialExpr);
		auto argCnt = ML::countExpressionsInLoopbackLink(exprArgs);
		*this << ML::Function(std::get<std::string>(currentPartialExpr), argCnt);
		check(
			MLTransferToEndOfLoopbackLink(m, exprArgs),
			LLErrorName::MLTransferToLoopbackError,
			"Could not transfer " + std::to_string(argCnt) + " expressions from Loopback Link"
		);
		// finally, close the loopback link
		MLClose(exprArgs);

		return *this;
	}

	template<ML::Encoding EIn, ML::Encoding EOut>
	auto MLStream<EIn, EOut>::operator<<(bool b) -> MLStream& {
		return *this << ML::Symbol(b? "True" : "False");
	}

	template<ML::Encoding EIn, ML::Encoding EOut>
	template<typename T>
	auto MLStream<EIn, EOut>::operator<<(const ML::ArrayData<T>& a) -> MLStream& {
		const auto& del = a.get_deleter();
		ML::PutArray<T>::put(m, a.get(), del.getDims(), del.getHeads(), del.getRank());
		return *this;
	}

	template<ML::Encoding EIn, ML::Encoding EOut>
	template<typename T>
	auto MLStream<EIn, EOut>::operator<<(const ML::ListData<T>& l) -> MLStream& {
		const auto& del = l.get_deleter();
		ML::PutList<T>::put(m, l.get(), del.getLength());
		return *this;
	}

	template<ML::Encoding EIn, ML::Encoding EOut>
	template<typename T, typename D>
	auto MLStream<EIn, EOut>::operator<<(const std::unique_ptr<T, D>& p) -> MLStream& {
		if (p) {
			*this << *p;
		} else {
			*this << ML::Null;
		}
		return *this;
	}

	template<ML::Encoding EIn, ML::Encoding EOut>
	template<typename T>
<<<<<<< HEAD
    auto MLStream<EIn, EOut>::operator<<(const std::vector<T>& l) -> MLStream& {
	    if constexpr (ML::scalarSupportedTypeQ<T>) {
            ML::PutList<T>::put(m, l.data(), static_cast<int>(l.size()));
	    } else {
            *this << ML::List(l.size());
            for (const auto& elem : l) {
                *this << elem;
            }
	    }
=======
	auto MLStream<EIn, EOut>::operator<<(const std::vector<T>& l) -> ML::ScalarSupportedTypeQ<T, MLStream&> {
		ML::PutList<T>::put(m, l.data(), static_cast<int>(l.size()));
		return *this;
	}

	template<ML::Encoding EIn, ML::Encoding EOut>
	template<typename T>
	auto MLStream<EIn, EOut>::operator<<(const std::vector<T>& l) -> ML::NotScalarSupportedTypeQ<T, MLStream&> {
		*this << ML::List(static_cast<int>(l.size()));
		for (const auto& elem : l) {
			*this << elem;
		}
>>>>>>> 62f3aa98
		return *this;
	}

	template<ML::Encoding EIn, ML::Encoding EOut>
	template<ML::Encoding E>
	auto MLStream<EIn, EOut>::operator<<(const ML::StringData<E>& s) -> MLStream& {
		ML::String<E>::put(m, s.get(), s.get_deleter().getLength());
		return *this;
	}

	template<ML::Encoding EIn, ML::Encoding EOut>
	template<typename T>
	auto MLStream<EIn, EOut>::operator<<(const std::basic_string<T>& s) -> ML::StringTypeQ<T, MLStream&> {
		ML::String<EOut>::put(m, s.c_str(), static_cast<int>(s.size()));
		return *this;
	}

	template<ML::Encoding EIn, ML::Encoding EOut>
	template<typename T, std::size_t N>
	auto MLStream<EIn, EOut>::operator<<(const T (&s)[N]) -> ML::StringTypeQ<T, MLStream&> {
		ML::String<EOut>::put(m, s, N);
		return *this;
	}

	template<ML::Encoding EIn, ML::Encoding EOut>
	template<ML::Encoding E, typename T>
	auto MLStream<EIn, EOut>::operator<<(const ML::PutAs<E, T>& wrp) -> MLStream& {
		MLStream<EIn, E> tmpMLS { m };
		tmpMLS << wrp.obj;
		return *this;
	}

	template<ML::Encoding EIn, ML::Encoding EOut>
	auto MLStream<EIn, EOut>::operator<<(const char* s) -> MLStream& {
		ML::String<EOut>::put(m, s, static_cast<int>(std::strlen(s)));
		return *this;
	}

	template<ML::Encoding EIn, ML::Encoding EOut>
	template<typename T>
	auto MLStream<EIn, EOut>::operator<<(T value) -> ML::ScalarSupportedTypeQ<T, MLStream&> {
		ML::PutScalar<T>::put(m, value);
		return *this;
	}

	template<ML::Encoding EIn, ML::Encoding EOut>
	template<typename T>
	auto MLStream<EIn, EOut>::operator<<(T) -> ML::ScalarNotSupportedTypeQ<T, MLStream&> {
		static_assert(dependent_false_v<T>, "Calling operator<< with unsupported type.");
		return *this;
	}

	template<ML::Encoding EIn, ML::Encoding EOut>
	template<typename K, typename V>
	auto MLStream<EIn, EOut>::operator<<(const std::map<K, V>& m) -> MLStream& {
		*this << ML::Association(static_cast<int>(m.size()));
		for (const auto& elem : m) {
			*this << ML::Rule << elem.first << elem.second;
		}
		return *this;
	}



	//
	//	Definitions of MLStream<EIn, EOut>::operator>>
	//

	template<ML::Encoding EIn, ML::Encoding EOut>
	auto MLStream<EIn, EOut>::operator>>(BidirStreamToken f) -> MLStream& {
		return f(*this, ML::Direction::Get);
	}

	template<ML::Encoding EIn, ML::Encoding EOut>
	auto MLStream<EIn, EOut>::operator>>(const ML::Symbol& s) -> MLStream& {
		check(MLTestSymbol(m, s.getHead().c_str()), LLErrorName::MLTestSymbolError, "Cannot get symbol: \"" + s.getHead() + "\"");
		return *this;
	}

	template<ML::Encoding EIn, ML::Encoding EOut>
	auto MLStream<EIn, EOut>::operator>>(ML::Symbol& s) -> MLStream& {
		if (!s.getHead().empty()) {
			check(MLTestSymbol(m, s.getHead().c_str()), LLErrorName::MLTestSymbolError, "Cannot get symbol: \"" + s.getHead() + "\"");
		}
		else {
			const char* head;
			check(MLGetSymbol(m, &head), LLErrorName::MLGetSymbolError, "Cannot get symbol");
			s.setHead(head);
			MLReleaseSymbol(m, head);
		}
		return *this;
	}

	template<ML::Encoding EIn, ML::Encoding EOut>
	auto MLStream<EIn, EOut>::operator>>(const ML::Function& f) -> MLStream& {
		testHead(f.getHead().c_str(), f.getArgc());
		return *this;
	}

	template<ML::Encoding EIn, ML::Encoding EOut>
	auto MLStream<EIn, EOut>::operator>>(ML::Function& f) -> MLStream& {
		if (auto& head = f.getHead(); !head.empty()) {
			if (auto argc = f.getArgc(); argc < 0) {
				f.setArgc(testHead(head.c_str()));
			}
			else {
				testHead(head.c_str(), argc);
			}
		}
		else {
			const char* newHead;
			int argc;
			check(MLGetFunction(m, &newHead, &argc), LLErrorName::MLGetFunctionError, "Cannot get function");
			f.setHead(newHead);
			MLReleaseSymbol(m, newHead);
			f.setArgc(argc);
		}
		return *this;
	}

	template<ML::Encoding EIn, ML::Encoding EOut>
	auto MLStream<EIn, EOut>::operator>>(bool& b) -> MLStream& {
		ML::Symbol boolean;
		*this >> boolean;
		if (boolean.getHead() == "True") {
			b = true;
		}
		else if (boolean.getHead() == "False") {
			b = false;
		}
		else {
			ML::throwLLUException(LLErrorName::MLWrongSymbolForBool, R"(Expected "True" or "False", got )" + boolean.getHead());
		}
		return *this;
	}

	template<ML::Encoding EIn, ML::Encoding EOut>
	template<ML::Encoding E, typename T>
	auto MLStream<EIn, EOut>::operator>>(ML::GetAs<E, T> wrp) -> MLStream& {
		MLStream<E, EOut> tmpMLS { m };
		tmpMLS >> wrp.obj;
		return *this;
	}

	template<ML::Encoding EIn, ML::Encoding EOut>
	template<typename T>
	auto MLStream<EIn, EOut>::operator>>(ML::ArrayData<T>& a) -> MLStream& {
		a = ML::GetArray<T>::get(m);
		return *this;
	}

	template<ML::Encoding EIn, ML::Encoding EOut>
	template<typename T>
	auto MLStream<EIn, EOut>::operator>>(ML::ListData<T>& l) -> MLStream& {
		l = ML::GetList<T>::get(m);
		return *this;
	}

	template<ML::Encoding EIn, ML::Encoding EOut>
	template<typename T>
	auto MLStream<EIn, EOut>::operator>>(std::vector<T>& l) -> MLStream& {
	    if constexpr (ML::scalarSupportedTypeQ<T>) {
            auto list = ML::GetList<T>::get(m);
            T* start = list.get();
            auto listLen = list.get_deleter().getLength();
            l = std::vector<T> { start, start + listLen };
	    } else {
            ML::List inList;
            *this >> inList;
            std::vector<T> res(inList.getArgc());
            for(auto& elem : res) {
                *this >> elem;
            }
            l = std::move(res);
	    }
		return *this;
	}

	template<ML::Encoding EIn, ML::Encoding EOut>
	template<ML::Encoding E>
	auto MLStream<EIn, EOut>::operator>>(ML::StringData<E>& s) -> MLStream& {
		s = ML::String<E>::get(m);
		return *this;
	}

	template<ML::Encoding EIn, ML::Encoding EOut>
	template<typename T>
	auto MLStream<EIn, EOut>::operator>>(std::basic_string<T>& s) -> ML::StringTypeQ<T, MLStream&> {
		s = ML::String<EIn>::template getString<T>(m);
		return *this;
	}

	template<ML::Encoding EIn, ML::Encoding EOut>
	template<typename K, typename V>
	auto MLStream<EIn, EOut>::operator>>(std::map<K, V>& m) -> MLStream& {
		auto elemCount = testHead("Association");
		for (auto i = 0; i < elemCount; ++i) {
			*this >> ML::Rule;
			K key;
			*this >> key;
			V value;
			*this >> value;
			m.emplace(std::move(key), std::move(value));
		}
		return *this;
	}

	template<ML::Encoding EIn, ML::Encoding EOut>
	template<typename T>
	auto MLStream<EIn, EOut>::operator>>(T& value) -> ML::ScalarSupportedTypeQ<T, MLStream&> {
		value = ML::GetScalar<T>::get(m);
		return *this;
	}

	template<ML::Encoding EIn, ML::Encoding EOut>
	template<typename T>
	auto MLStream<EIn, EOut>::operator>>(T&) -> ML::ScalarNotSupportedTypeQ<T, MLStream&> {
		static_assert(dependent_false_v<T>, "Calling operator>> with unsupported type.");
		return *this;
	}

} /* namespace LibraryLinkUtils */


#endif /* LLUTILS_MLSTREAM_HPP_ */<|MERGE_RESOLUTION|>--- conflicted
+++ resolved
@@ -752,30 +752,15 @@
 
 	template<ML::Encoding EIn, ML::Encoding EOut>
 	template<typename T>
-<<<<<<< HEAD
     auto MLStream<EIn, EOut>::operator<<(const std::vector<T>& l) -> MLStream& {
 	    if constexpr (ML::scalarSupportedTypeQ<T>) {
             ML::PutList<T>::put(m, l.data(), static_cast<int>(l.size()));
 	    } else {
-            *this << ML::List(l.size());
+            *this << ML::List(static_cast<int>(l.size()));
             for (const auto& elem : l) {
                 *this << elem;
             }
 	    }
-=======
-	auto MLStream<EIn, EOut>::operator<<(const std::vector<T>& l) -> ML::ScalarSupportedTypeQ<T, MLStream&> {
-		ML::PutList<T>::put(m, l.data(), static_cast<int>(l.size()));
-		return *this;
-	}
-
-	template<ML::Encoding EIn, ML::Encoding EOut>
-	template<typename T>
-	auto MLStream<EIn, EOut>::operator<<(const std::vector<T>& l) -> ML::NotScalarSupportedTypeQ<T, MLStream&> {
-		*this << ML::List(static_cast<int>(l.size()));
-		for (const auto& elem : l) {
-			*this << elem;
-		}
->>>>>>> 62f3aa98
 		return *this;
 	}
 
