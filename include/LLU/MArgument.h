/**
 * @file	MArgument.h
 * @author	Rafal Chojna <rafalc@wolfram.com>
 * @date	September 01, 2018
 * @brief	Template class and utilities to work with MArgument in type-safe manner.
 */

#ifndef LLU_MARGUMENT_H
#define LLU_MARGUMENT_H

#include <string>
#include <variant>

#include "LLU/LibraryData.h"
#include "LLU/Utilities.hpp"

namespace LLU {

	/**
	 * @brief Strongly type enum with possible types of data stored in MArgument.
	 */
	enum class MArgumentType {
		MArgument = MType_Undef,
		Boolean = MType_Boolean,
		Integer = MType_Integer,
		Real = MType_Real,
		Complex = MType_Complex,
		Tensor = MType_Tensor,
		SparseArray = MType_SparseArray,
		NumericArray = MType_NumericArray,
		Image = MType_Image,
		UTF8String = MType_UTF8String,
		DataStore = MType_DataStore
	};

	namespace Argument {
		/// A variant holding all possible MArgument types
		using PrimitiveAny = std::variant<std::monostate, mbool, mint, mreal, mcomplex, MTensor, MSparseArray, MNumericArray, MImage, char*, DataStore>;

		/// PrimitiveIndex<T> is the index of type T in the PrimitiveAny variant converted to MArgumentType enum.
		template<typename T>
		inline constexpr MArgumentType PrimitiveIndex = static_cast<MArgumentType>(variant_index<PrimitiveAny, T>());

		/// Type trait for checking if \p T is a primitive LibraryLink type (belongs to the MArgument union)
		template<typename T>
		inline constexpr bool PrimitiveQ = (variant_index<PrimitiveAny, T>() < std::variant_size_v<PrimitiveAny>);

		/**
		 * @brief 	Type alias that binds given MArgumentType (enumerated value) to the corresponding type of MArgument.
		 * @tparam 	T - any value of type MArgumentType
		 */
		template<MArgumentType T>
		using CType = std::conditional_t<T == MArgumentType::MArgument, MArgument, std::variant_alternative_t<static_cast<size_t>(T), PrimitiveAny>>;

		/**
		 * @brief Helper template variable that says if an MArgumentType is a LibraryLink container type
		 */
		template<MArgumentType T>
		inline constexpr bool ContainerTypeQ = (T == MArgumentType::Tensor || T == MArgumentType::Image || T == MArgumentType::NumericArray ||
										 T == MArgumentType::DataStore || T == MArgumentType::SparseArray);
	} // namespace Argument

	/**
	 * @brief Helper template variable that is always false. Useful in meta-programming.
	 */
	template<MArgumentType T>
	inline constexpr bool alwaysFalse = false;


	/**
	 * @class	PrimitiveWrapper
	 * @brief	Small class that wraps a reference to MArgument and provides proper API to work with this MArgument.
	 * @tparam 	T - any value of type MArgumentType
	 */
	template<MArgumentType T>
	class PrimitiveWrapper {
	public:
		/// This is the actual type of data stored in \c arg
		using value_type = Argument::CType<T>;

	public:
		/**
		 * @brief 	Construct PrimitiveWrapper from a reference to MArgument
		 * @param 	a - reference to MArgument
		 */
		explicit PrimitiveWrapper(MArgument& a) : arg(a) {}

		/**
		 * @brief 	Get the value stored in MArgument
		 * @return	Reference to the value stored in MArgument
		 */
		value_type& get();

		/**
		 * @brief 	Get the read-only value stored in MArgument
		 * @return 	Const reference to the value stored in MArgument
		 */
		const value_type& get() const;

		/**
		 * @brief 	Get address of the value stored in MArgument. Every MArgument actually stores a pointer.
		 * @return	Pointer to the value stored in MArgument
		 */
		value_type* getAddress() const;

		/**
		 * @brief 	Set new value of type T in MArgument. Memory management is entirely user's responsibility.
		 * @param 	newValue - new value to be written to MArgument \c arg
		 */
		void set(value_type newValue);

		/**
		 * @brief 	Add \c arg to the DataStore ds inside a node named \c name
		 * The optional parameter should only be used by explicit specialization of this function for T equal to MArgumentType::MArgument
		 * @param 	ds - DataStore with values of type T
		 * @param 	name - name for the new node in the DataStore
		 * @param   actualType - actual type of the value stored, it is always T except in generic case where T is MArgumentType::MArgument
		 */
		void addToDataStore(DataStore ds, const std::string& name, MArgumentType actualType = T) const;

		/**
		 * @brief 	Add \c val to the DataStore \c ds inside a node named \c name
		 * This is a static method because there is no MArgument involved.
		 * @param 	ds - DataStore with values of type T
		 * @param 	name - name for the new node in the DataStore
		 * @param 	val - value of the new node in the DataStore
		 */
		static void addDataStoreNode(DataStore ds, std::string_view name, value_type val);

		/**
		 * @brief 	Add \c val to the DataStore \c ds inside an unnamed node
		 * This is a static method because there is no MArgument involved.
		 * @param 	ds - DataStore with values of type T
		 * @param 	val - value of the new node in the DataStore
		 */
		static void addDataStoreNode(DataStore ds, value_type val);

	private:
		MArgument& arg;
	};

	template<MArgumentType T>
	void PrimitiveWrapper<T>::addToDataStore(DataStore ds, const std::string& name, [[maybe_unused]] MArgumentType actualType) const {
		addDataStoreNode(ds, name, get());
	}

	/* Explicit specialization for member functions of PrimitiveWrapper class */
<<<<<<< HEAD
/// @cond
#define ARGUMENT_DEFINE_SPECIALIZATIONS_OF_MEMBER_FUNCTIONS(ArgType)                                              \
=======

#define LLU_ARGUMENT_DEFINE_SPECIALIZATIONS_OF_MEMBER_FUNCTIONS(ArgType)                                              \
>>>>>>> 0b889229
	template<>                                                                                                    \
	auto PrimitiveWrapper<MArgumentType::ArgType>::get()->typename PrimitiveWrapper::value_type&;                                 \
	template<>                                                                                                    \
	auto PrimitiveWrapper<MArgumentType::ArgType>::get() const->const typename PrimitiveWrapper::value_type&;                     \
	template<>                                                                                                    \
	void PrimitiveWrapper<MArgumentType::ArgType>::addDataStoreNode(DataStore ds, std::string_view name, value_type val); \
	template<>                                                                                                    \
	void PrimitiveWrapper<MArgumentType::ArgType>::addDataStoreNode(DataStore ds, value_type val);                        \
	template<>                                                                                                    \
	auto PrimitiveWrapper<MArgumentType::ArgType>::getAddress() const->typename PrimitiveWrapper::value_type*;                    \
	template<>                                                                                                    \
	void PrimitiveWrapper<MArgumentType::ArgType>::set(typename PrimitiveWrapper::value_type newValue);

	LLU_ARGUMENT_DEFINE_SPECIALIZATIONS_OF_MEMBER_FUNCTIONS(Boolean)
	LLU_ARGUMENT_DEFINE_SPECIALIZATIONS_OF_MEMBER_FUNCTIONS(Integer)
	LLU_ARGUMENT_DEFINE_SPECIALIZATIONS_OF_MEMBER_FUNCTIONS(Real)
	LLU_ARGUMENT_DEFINE_SPECIALIZATIONS_OF_MEMBER_FUNCTIONS(Complex)
	LLU_ARGUMENT_DEFINE_SPECIALIZATIONS_OF_MEMBER_FUNCTIONS(Tensor)
	LLU_ARGUMENT_DEFINE_SPECIALIZATIONS_OF_MEMBER_FUNCTIONS(DataStore)
	LLU_ARGUMENT_DEFINE_SPECIALIZATIONS_OF_MEMBER_FUNCTIONS(SparseArray)
	LLU_ARGUMENT_DEFINE_SPECIALIZATIONS_OF_MEMBER_FUNCTIONS(NumericArray)
	LLU_ARGUMENT_DEFINE_SPECIALIZATIONS_OF_MEMBER_FUNCTIONS(Image)
	LLU_ARGUMENT_DEFINE_SPECIALIZATIONS_OF_MEMBER_FUNCTIONS(UTF8String)

	template<>
	auto PrimitiveWrapper<MArgumentType::MArgument>::get() -> typename PrimitiveWrapper::value_type&;
	template<>
	auto PrimitiveWrapper<MArgumentType::MArgument>::get() const -> const typename PrimitiveWrapper::value_type&;
	template<>
	void PrimitiveWrapper<MArgumentType::MArgument>::addDataStoreNode(DataStore ds, std::string_view name, value_type val) = delete;
	template<>
	void PrimitiveWrapper<MArgumentType::MArgument>::addDataStoreNode(DataStore ds, value_type val) = delete;
	template<>
	auto PrimitiveWrapper<MArgumentType::MArgument>::getAddress() const -> typename PrimitiveWrapper::value_type*;
	template<>
	void PrimitiveWrapper<MArgumentType::MArgument>::set(typename PrimitiveWrapper::value_type newValue);
	template<>
	void PrimitiveWrapper<MArgumentType::MArgument>::addToDataStore(DataStore ds, const std::string& name, MArgumentType actualType) const;

<<<<<<< HEAD
#undef ARGUMENT_DEFINE_SPECIALIZATIONS_OF_MEMBER_FUNCTIONS
/// @endcond
=======
#undef LLU_ARGUMENT_DEFINE_SPECIALIZATIONS_OF_MEMBER_FUNCTIONS
>>>>>>> 0b889229

}	 // namespace LLU

#endif // LLU_MARGUMENT_H<|MERGE_RESOLUTION|>--- conflicted
+++ resolved
@@ -145,13 +145,8 @@
 	}
 
 	/* Explicit specialization for member functions of PrimitiveWrapper class */
-<<<<<<< HEAD
 /// @cond
-#define ARGUMENT_DEFINE_SPECIALIZATIONS_OF_MEMBER_FUNCTIONS(ArgType)                                              \
-=======
-
 #define LLU_ARGUMENT_DEFINE_SPECIALIZATIONS_OF_MEMBER_FUNCTIONS(ArgType)                                              \
->>>>>>> 0b889229
 	template<>                                                                                                    \
 	auto PrimitiveWrapper<MArgumentType::ArgType>::get()->typename PrimitiveWrapper::value_type&;                                 \
 	template<>                                                                                                    \
@@ -191,12 +186,8 @@
 	template<>
 	void PrimitiveWrapper<MArgumentType::MArgument>::addToDataStore(DataStore ds, const std::string& name, MArgumentType actualType) const;
 
-<<<<<<< HEAD
-#undef ARGUMENT_DEFINE_SPECIALIZATIONS_OF_MEMBER_FUNCTIONS
+#undef LLU_ARGUMENT_DEFINE_SPECIALIZATIONS_OF_MEMBER_FUNCTIONS
 /// @endcond
-=======
-#undef LLU_ARGUMENT_DEFINE_SPECIALIZATIONS_OF_MEMBER_FUNCTIONS
->>>>>>> 0b889229
 
 }	 // namespace LLU
 
