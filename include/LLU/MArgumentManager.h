--- conflicted
+++ resolved
@@ -514,42 +514,8 @@
 		 *   @throws        ErrorName::MArgumentIndexError - if \c index is out-of-bounds
 		 *   @throws        ErrorName::MArgumentImageError - if MImage argument has incorrect type
 		 **/
-<<<<<<< HEAD
-		template<MArgumentType T, template<typename> class PassingMode = Passing::Automatic>
-		DataList<T, PassingMode> getDataList(unsigned int index) const;
-
-		/**
-		 *   @brief         Set DataStore wrapped in DataList \c ds as output MArgument
-		 *   @tparam		T - type of data stored in each node of DataStore
-		 *   @param[in]     ten - const reference to DataList which should pass its internal DataStore to LibraryLink
-		 **/
-		template<MArgumentType T, template<typename> class PassingMode = Passing::Automatic>
-		void setDataList(const DataList<T, PassingMode>& ds);
-
-		/**
-		 *
-		 * @param ds
-		 */
-		void setDataStore(DataStore ds);
-
-		/**
-		 *
-		 * @param sa
-		 */
-		void setSparseArray(MSparseArray sa);
-
-		/**
-		 * @brief 	Get ProgressMonitor shared with WL Kernel.
-		 * @param 	step - step value for progress monitor
-		 * @return	A new instance of ProgressMonitor class.
-		 * @warning If you haven't specified "ProgressMonitor" option when loading the library function
-		 * 			with SafeLibraryFunction, then the behavior of \c getProgressMonitor is undefined.
-		 */
-		ProgressMonitor getProgressMonitor(double step = .1) const;
-=======
 		template<class PassingMode = Passing::Automatic, class Operator>
 		void operateOnImage(unsigned int index, Operator &&op);
->>>>>>> ad609fa5
 
 	private:
 		// Efficient and memory-safe type for storing string arguments from LibraryLink
