/**
 * @file	MArgumentManager.h
 * @author	Rafal Chojna <rafalc@wolfram.com>
 *
 * @brief	Definition of MArgumentManager class
 *
 */

#ifndef LLU_MARGUMENTMANAGER_H
#define LLU_MARGUMENTMANAGER_H

#include <complex>
#include <cstdint>
#include <limits>
#include <memory>
#include <string>
#include <type_traits>
#include <utility>
#include <vector>

#include "LLU/Containers/DataList.h"
#include "LLU/Containers/Image.h"
#include "LLU/Containers/NumericArray.h"
#include "LLU/Containers/Tensor.h"
#include "LLU/ErrorLog/ErrorManager.h"
#include "LLU/LibraryData.h"
#include "LLU/MArgument.h"
#include "LLU/ManagedExpression.hpp"
#include "LLU/ProgressMonitor.h"

namespace LLU {

	/**
	 * @brief   Enumerated type representing different modes in which a container can be passed from LibraryLink to the library
	 * @see     <https://reference.wolfram.com/language/LibraryLink/tutorial/InteractionWithWolframLanguage.html#97446640>
	 */
	enum class Passing {
		Automatic,
		Constant,
		Manual,
		Shared
	};

	/**
	 * @class	MArgumentManager
	 * @brief	Manages arguments exchanged between the paclet C++ code and LibraryLink interface.
	 *
	 * MArgumentManager provides a safe way to access MArguments received from LibraryLink and takes care of memory management both for in- and out- arguments.
	 * Using MArgumentManager one can perform generic operations on NumericArrays, Tensors and Images independent of their data type.
	 **/
	class MArgumentManager {
	public:
		/// Size type for indexing the list of arguments that MArgumentManager manages.
		using size_type = std::size_t;

	public:
		/**
		 *   @brief         Constructor
		 *   @param[in]     Argc - number of MArguments provided
		 *   @param[in]     Args - MArguments provided
		 *   @param[in]		Res - reference to output MArgument
		 **/
		MArgumentManager(mint Argc, MArgument* Args, MArgument& Res);

		/**
		 *   @brief         Constructor
		 *   @param[in]     ld - library data
		 *   @param[in]     Argc - number of MArguments provided
		 *   @param[in]     Args - MArguments provided
		 *   @param[in]		Res - reference to output MArgument
		 **/
		MArgumentManager(WolframLibraryData ld, mint Argc, MArgument* Args, MArgument& Res);

		/************************************ MArgument "getters" ************************************/

		/**
		 *   @brief         Get MArgument of type \b mbool at position \c index
		 *   @param[in]     index - position of desired MArgument in \c Args
		 *   @returns       MArgument of type \b bool at position \c index
		 *   @throws        ErrorName::MArgumentIndexError - if \c index is out-of-bounds
		 **/
		bool getBoolean(size_type index) const;

		/**
		 *   @brief         Get MArgument of type \b mreal at position \c index
		 *   @param[in]     index - position of desired MArgument in \c Args
		 *   @returns       MArgument of type \b double at position \c index
		 *   @throws        ErrorName::MArgumentIndexError - if \c index is out-of-bounds
		 **/
		double getReal(size_type index) const;

		/**
		 *   @brief         Get MArgument of type \b mint at position \c index with extra static_cast if needed
		 *   @tparam		T - integral type to convert \b mint to
		 *   @param[in]     index - position of desired MArgument in \c Args
		 *   @returns       MArgument value at position \c index converted to \b T
		 *   @throws        ErrorName::MArgumentIndexError - if \c index is out-of-bounds
		 **/
		template<typename T>
		T getInteger(size_type index) const;

		/**
		 *   @brief         Get MArgument of type \b mcomplex at position \c index
		 *   @param[in]     index - position of desired MArgument in \c Args
		 *   @returns       MArgument value at position \c index converted to \b std::complex<double>
		 *   @throws        ErrorName::MArgumentIndexError - if \c index is out-of-bounds
		 **/
		std::complex<double> getComplex(size_type index) const;

		/**
		 *   @brief         Get value of MArgument of type \b "UTF8String" at position \c index
		 *   @param[in]     index - position of desired MArgument in \c Args
		 *   @returns       C-string which was received from LibraryLink
		 *   @throws        LLErrorCode::MArgumentIndexError - if \c index is out-of-bounds
		 *
		 *   @note			MArgumentManager is responsible for disowning string arguments. Do not call free() or delete() on resulting pointer.
		 **/
		char* getCString(size_type index) const;

		/**
		 *   @brief         Get value of MArgument of type \b "UTF8String" at position \c index
		 *   @param[in]     index - position of desired MArgument in \c Args
		 *   @returns       \b std::string which is created from MArgument at position \c index
		 *   @throws        LLErrorCode::MArgumentIndexError - if \c index is out-of-bounds
		 **/
		std::string getString(size_type index) const;

		/**
		 *   @brief         Get MArgument of type MNumericArray at position \p index and wrap it into NumericArray
		 *   @tparam		T - type of data stored in NumericArray
		 *   @param[in]     index - position of desired MArgument in \c Args
		 *   @returns       NumericArray wrapper of MArgument at position \c index
		 *   @throws        ErrorName::MArgumentIndexError - if \c index is out-of-bounds
		 *   @see			NumericArray<T>::NumericArray(const MNumericArray);
		 **/
		template<typename T, Passing Mode = Passing::Automatic>
		NumericArray<T> getNumericArray(size_type index) const;

		/**
		 *	@brief		Get MArgument of type MNumericArray at position \p index and wrap it into generic MContainer wrapper
		 * 	@tparam 	Mode - passing mode to be used
		 * 	@param 		index - position of desired MArgument in \c Args
		 * 	@return		MContainer wrapper of MNumericArray with given passing mode
		 */
		template<Passing Mode = Passing::Automatic>
		GenericNumericArray getGenericNumericArray(size_type index) const;

		/**
		 *   @brief         Get MArgument of type MNumericArray at position \c index
		 *   @warning       Use of this function is discouraged. Use getNumericArray instead, if possible.
		 *   @param[in]     index - position of desired MArgument in \c Args
		 *   @returns       MArgument at position \c index interpreted as MNumericArray
		 *   @throws        ErrorName::MArgumentIndexError - if \c index is out-of-bounds
		 **/
		MNumericArray getMNumericArray(size_type index) const;

		/**
		 *   @brief         Get MArgument of type MTensor at position \p index and wrap it into Tensor object
		 *   @tparam		T - type of data stored in Tensor
		 *   @param[in]     index - position of desired MArgument in \c Args
		 *   @returns       Tensor wrapper of MArgument at position \c index
		 *   @throws        ErrorName::MArgumentIndexError - if \c index is out-of-bounds
		 *   @see			Tensor<T>::Tensor(const MTensor);
		 **/
		template<typename T, Passing Mode = Passing::Automatic>
		Tensor<T> getTensor(size_type index) const;

		/**
		 *	@brief		Get MArgument of type MTensor at position \p index and wrap it into generic MContainer wrapper
		 * 	@tparam 	Mode - passing mode to be used
		 * 	@param 		index - position of desired MArgument in \c Args
		 * 	@return		MContainer wrapper of MTensor with given passing mode
		 */
		template<Passing Mode = Passing::Automatic>
		GenericTensor getGenericTensor(size_type index) const;

		/**
		 *   @brief         Get MArgument of type MTensor at position \c index.
		 *   @warning       Use of this function is discouraged. Use getTensor instead, if possible.
		 *   @param[in]     index - position of desired MArgument in \c Args
		 *   @returns       MTensor of MArgument at position \c index
		 *   @throws        ErrorName::MArgumentIndexError - if \c index is out-of-bounds
		 **/
		MTensor getMTensor(size_type index) const;

		/**
		 *   @brief         Get MArgument of type MImage at position \p index and wrap it into Image object
		 *   @tparam		T - type of data stored in Image
		 *   @param[in]     index - position of desired MArgument in \c Args
		 *   @returns       Image wrapper of MArgument at position \c index
		 *   @throws        ErrorName::MArgumentIndexError - if \c index is out-of-bounds
		 *   @see			Image<T>::Image(const MImage ra);
		 **/
		template<typename T, Passing Mode = Passing::Automatic>
		Image<T> getImage(size_type index) const;

		/**
		 *	@brief		Get MArgument of type MImage at position \p index and wrap it into generic MContainer wrapper
		 * 	@tparam 	Mode - passing mode to be used
		 * 	@param 		index - position of desired MArgument in \c Args
		 * 	@return		MContainer wrapper of MImage with given passing mode
		 */
		template<Passing Mode = Passing::Automatic>
		GenericImage getGenericImage(size_type index) const;

		/**
		 *   @brief         Get MArgument of type MImage at position \c index.
		 *   @warning       Use of this function is discouraged. Use getImage instead, if possible.
		 *   @param[in]     index - position of desired MArgument in \c Args
		 *   @returns       MImage of MArgument at position \c index
		 *   @throws        ErrorName::MArgumentIndexError - if \c index is out-of-bounds
		 **/
		MImage getMImage(size_type index) const;

		/**
		 *   @brief         Get DataStore with all nodes of the same type from MArgument at position \c index
		 *   @tparam		T - type of data stored in each node of DataStore, it T is MArgumentType::MArgument it will accept any node
		 *   @param[in]     index - position of desired MArgument in \c Args
		 *   @returns       DataList wrapper of MArgument at position \c index
		 *   @throws        ErrorName::MArgumentIndexError - if \c index is out-of-bounds
		 *   @see			DataList<T>::DataList(DataStore ds);
		 **/
		template<typename T, Passing Mode = Passing::Automatic>
		DataList<T> getDataList(size_type index) const;

		/**
		 *	@brief		Get MArgument of type DataStore at position \p index and wrap it into generic MContainer wrapper
		 * 	@tparam 	Mode - passing mode to be used
		 * 	@param 		index - position of desired MArgument in \c Args
		 * 	@return		MContainer wrapper of DataStore with given passing mode
		 */
		template<Passing Mode = Passing::Automatic>
		GenericDataList getGenericDataList(size_type index) const;

		/**
		 *   @brief         Get MArgument of type DataStore at position \c index.
		 *   @warning       Use of this function is discouraged. Use getDataList instead.
		 *   @param[in]     index - position of desired MArgument in \c Args
		 *   @returns       DataStore of MArgument at position \c index
		 *   @throws        ErrorName::MArgumentIndexError - if \c index is out-of-bounds
		 **/
		DataStore getDataStore(size_type index) const;

		/**
		 * @brief   Get a reference to an instance of Managed Expression that was sent from Wolfram Language as argument to a library function
		 * @tparam  ManagedExpr - registered Managed Expression class
		 * @tparam  DynamicType - actual type of Managed Expression, this must be ManagedExpr or its subclass
		 * @param   index - position of desired argument in \c Args
		 * @param   store - Managed Expression store that manages expressions of type ManagedExpr
		 * @return  a reference to the Managed Expression
		 */
		template<class ManagedExpr, class DynamicType = ManagedExpr>
		DynamicType& getManagedExpression(size_type index, ManagedExpressionStore<ManagedExpr>& store) const;

		/**
		 * @brief   Get a shared pointer to an instance of Managed Expression that was sent from Wolfram Language as argument to a library function
		 * @tparam  ManagedExpr - registered Managed Expression class
		 * @tparam  DynamicType - actual type of Managed Expression, this must be ManagedExpr or its subclass
		 * @param   index - position of desired argument in \c Args
		 * @param   store - Managed Expression store that manages expressions of type ManagedExpr
		 * @return  a shared pointer to the Managed Expression
		 */
		template<class ManagedExpr, class DynamicType = ManagedExpr>
		std::shared_ptr<DynamicType> getManagedExpressionPtr(size_type index, ManagedExpressionStore<ManagedExpr>& store) const;

		/************************************ MArgument generic "getters" ************************************/

		/**
		 * @brief   Helper struct to "attach" a passing mode to container type when passing it as template argument to MArgumentManager::getTuple
		 * @tparam  Container - any generic or strongly typed container wrapper type (e.g. GenericImage, Tensor<mint>, etc.)
		 * @tparam  Mode - passing mode for the container
		 */
		template<class Container, Passing Mode>
		struct Managed {};

	private:
		template<typename T>
		struct RequestedTypeImpl {
			using type = T;
		};

		template<class Container, Passing P>
		struct RequestedTypeImpl<Managed<Container, P>> {
			using type = Container;
		};

	public:
		/// RequestedType<T> is usually just T and is used as return type of MArgumentManager::get(size_type)
		template<typename T>
		using RequestedType = typename RequestedTypeImpl<T>::type;

		/**
		 * @brief   Extract library function argument at given index and convert it from MArgument to a desired type.
		 * @tparam  T - any type, for types not supported by default developers may specialize this function template
		 * @param   index - position of desired argument in \c Args
		 * @return  a value of type T created from the specified input argument
		 */
		template<typename T>
		RequestedType<T> get(size_type index) const {
			if constexpr (std::is_integral_v<T>) {
				return getInteger<T>(index);
			} else {
				return Getter<std::remove_cv_t<T>>::get(*this, index);
			}
		}

		/**
		 * @brief   Extract arguments from the Manager and return them as values of given types.
		 * @tparam  ArgTypes - types that determine how each extracted argument will be returned
		 * @return  a tuple of function arguments
		 */
		template<typename... ArgTypes>
		std::tuple<RequestedType<ArgTypes>...> getTuple(size_type index = 0) const {
			const auto indices = getOffsets(index, std::array<size_type, sizeof...(ArgTypes)> {getArgSlotCount<std::remove_cv_t<ArgTypes>>()...});
			return MArgPackGetter<ArgTypes...>::template getImpl(*this, indices, std::index_sequence_for<ArgTypes...>{});
		}

		/**
		 * @brief   Extract arguments from the Manager at given positions and return them as values of given types.
		 * @tparam  ArgTypes - types that determine how each extracted argument will be returned
		 * @param   indices - position of desired arguments, need not be sorted, may contain repeated values
		 * @return  a tuple of function arguments
		 */
		template<typename... ArgTypes>
		std::tuple<RequestedType<ArgTypes>...> getTuple(std::array<size_type, sizeof...(ArgTypes)> indices) const {
			return MArgPackGetter<ArgTypes...>::template getImpl(*this, indices, std::index_sequence_for<ArgTypes...>{});
		}

		/************************************ MArgument "setters" ************************************/

		/**
		 *   @brief         Set \c result as output MArgument
		 *   @param[in]     result - boolean value to be returned to LibraryLink
		 **/
		void setBoolean(bool result) noexcept;

		/**
		 *   @brief         Set \c result as output MArgument
		 *   @param[in]     result - value of type \b double to be returned to LibraryLink
		 **/
		void setReal(double result) noexcept;

		/**
		 *   @brief         Set \c result as output MArgument
		 *   @param[in]     result - value of type \b mint to be returned to LibraryLink
		 *   @warning		\c result will be implicitly casted to \b mint with no overflow check
		 **/
		void setInteger(mint result) noexcept;

		/**
		 *   @brief         Set \c result as output MArgument and check for overflow
		 *   @tparam		T - integral type to be casted to \b mint
		 *   @param[in]     result - value to be returned to LibraryLink
		 *   @return        true iff overflow occurred and the value had to be clipped
		 **/
		template<typename T>
		bool setMintAndCheck(T result) noexcept;

		/**
		 *   @brief         Set \c c as output MArgument
		 *   @param[in]     c - value of type \b std::complex<double> to be returned to LibraryLink
		 **/
		void setComplex(std::complex<double> c) noexcept;

		/**
		 *   @brief         Set \c str as output MArgument
		 *   @param[in]     str - reference to \b std::string to be returned to LibraryLink
		 **/
		void setString(const std::string& str);

		///  @overload
		void setString(const char* str);

		///  @overload
		void setString(std::string&& str);

		/**
		 *   @brief         Set MNumericArray wrapped by \c na as output MArgument
		 *   @tparam		T - NumericArray data type
		 *   @param[in]     na - reference to NumericArray which should pass its internal MNumericArray to LibraryLink
		 **/
		template<typename T>
		void setNumericArray(const NumericArray<T>& na);

		/**
		 *   @brief         Set MNumericArray as output MArgument
		 *   @param[in]     na - MNumericArray to be passed to LibraryLink
		 **/
		void setMNumericArray(MNumericArray na);

		/**
		 *   @brief         Set MTensor wrapped by \c ten as output MArgument
		 *   @tparam		T - Tensor data type
		 *   @param[in]     ten - reference to Tensor which should pass its internal MTensor to LibraryLink
		 **/
		template<typename T>
		void setTensor(const Tensor<T>& ten);

		/**
		 *   @brief         Set MTensor as output MArgument
		 *   @param[in]     t - MTensor to be passed to LibraryLink
		 **/
		void setMTensor(MTensor t);

		/**
		 *   @brief         Set MImage wrapped by \c im as output MArgument
		 *   @tparam		T - Image data type
		 *   @param[in]     im - reference to Image which should pass its internal MImage to LibraryLink
		 **/
		template<typename T>
		void setImage(const Image<T>& im);

		/**
		 *   @brief         Set MImage as output MArgument
		 *   @param[in]     im - MImage to be passed to LibraryLink
		 **/
		void setMImage(MImage im);

		/**
		 *   @brief         Set DataStore wrapped in DataList \c ds as output MArgument
		 *   @tparam		T - type of data stored in each node of DataStore
		 *   @param[in]     ds - const reference to DataList which should pass its internal DataStore to LibraryLink
		 **/
		template<typename T>
		void setDataList(const DataList<T>& ds);

		/**
		 *   @brief         Set DataStore as output MArgument
		 *   @param[in]     ds - DataStore to be passed to LibraryLink
		 **/
		void setDataStore(DataStore ds);

		/**
		 *   @brief         Set MSparseArray as output MArgument
		 *   @param[in]     sa - MSparseArray to be passed to LibraryLink
		 **/
		void setSparseArray(MSparseArray sa);

		/************************************ generic setters ************************************/

		/// @copydoc setBoolean
		void set(bool result) noexcept {
			setBoolean(result);
		}

		/// @copydoc setReal
		void set(double result) noexcept {
			setReal(result);
		}

		/// @copydoc setInteger
		void set(mint result) noexcept {
			setInteger(result);
		}

		/// @copydoc setComplex
		void set(std::complex<double> c) noexcept {
			setComplex(c);
		}

		/// @copydoc setString
		void set(const std::string& str) {
			setString(str);
		}

		/// @copydoc setString
		void set(const char* str) {
			setString(str);
		}

		/// @copydoc setString
		void set(std::string&& str) {
			setString(std::move(str));
		}

		/// @copydoc setNumericArray
		template<typename T>
		void set(const NumericArray<T>& na) {
			setNumericArray(na);
		}

		/**
		 *  Set MNumericArray wrapped by \c na as output MArgument
		 *  @param[in]  na - reference to generic NumericArray which should pass its internal MNumericArray to LibraryLink
		 */
		void set(const GenericNumericArray& na) {
			na.pass(res);
		}

		/// @copydoc setTensor
		template<typename T>
		void set(const Tensor<T>& ten) {
			setTensor(ten);
		}

		/**
		 *  Set MTensor wrapped by \c t as output MArgument
		 *  @param[in]  t - reference to generic Tensor which should pass its internal MTensor to LibraryLink
		 */
		void set(const GenericTensor& t) {
			t.pass(res);
		}

		/// @copydoc setImage
		template<typename T>
		void set(const Image<T>& im) {
			setImage(im);
		}

		/**
		 *  Set MImage wrapped by \c im as output MArgument
		 *  @param[in]  im - reference to generic Image which should pass its internal MImage to LibraryLink
		 */
		void set(const GenericImage& im) {
			im.pass(res);
		}

		/// @copydoc setDataList
		template<typename T>
		void set(const DataList<T>& ds) {
			setDataList(ds);
		}

		/**
		 *  Set DataStore wrapped by \c ds as output MArgument
		 *  @param[in]  ds - reference to generic DataStore which should pass its internal DataStore to LibraryLink
		 */
		void set(const GenericDataList& ds) {
			ds.pass(res);
		}

		/**
		 *  @brief  Set given value as a result of the library function
		 *  @tparam T - any type, for types not supported by default developers are encouraged to specialize this function template
		 */
		template<typename T>
		void set(const T& arg) {
			Setter<T>::set(*this, arg);
		}

		/************************************ utility functions ************************************/

		/**
		 * @brief 	Get ProgressMonitor shared with WL Kernel.
		 * @param 	step - step value for progress monitor
		 * @return	A new instance of ProgressMonitor class.
		 * @warning If you haven't specified "ProgressMonitor" option when loading the library function
		 * 			with PacletFunctionSet, then the behavior of \c getProgressMonitor is undefined.
		 */
		ProgressMonitor getProgressMonitor(double step = ProgressMonitor::getDefaultStep()) const;

		/**
		 *   @brief         Get type of MNumericArray at position \c index in \c Args
		 *   @param[in]     index - position of desired MArgument in \c Args
		 *   @returns       MNumericArray type
		 *   @throws        ErrorName::MArgumentIndexError - if \c index is out-of-bounds
		 **/
		numericarray_data_t getNumericArrayType(size_type index) const;

		/**
		 *   @brief         Perform operation on NumericArray created from MNumericArray argument at position \p index in \c Args
		 *   @tparam		Mode - passing mode of the NumericArray that will be processed
		 *   @tparam		Operator - any callable class
		 *   @tparam		OpArgs... - types of arguments of \c operator() in class \c Operator
		 *   @param[in]     index - position of MNumericArray in \c Args
		 *   @param[in]     opArgs - arguments of Operator::operator()
		 *   @throws        ErrorName::MArgumentIndexError - if \c index is out-of-bounds
		 *   @warning		Operator::operator() has to be a template that takes a const NumericArray<T>& as first argument
		 **/
		template<Passing Mode, class Operator, class... OpArgs>
		void operateOnNumericArray(size_type index, OpArgs&&... opArgs);

		/**
		 *   @brief         Perform operation on NumericArray created from MNumericArray argument at position \p index in \c Args
		 *   @tparam		Mode - passing mode of the NumericArray that will be processed
		 *   @tparam		Operator - any callable class
		 *   @param[in]     index - position of MNumericArray in \c Args
		 *   @param[in]     op - callable object (possibly lambda) that takes only one argument - a NumericArray
		 *   @throws        ErrorName::MArgumentIndexError - if \c index is out-of-bounds
		 **/
		template<Passing Mode = Passing::Automatic, class Operator>
		void operateOnNumericArray(size_type index, Operator&& op);

		/**
		 *   @brief         Get type of MTensor at position \c index in \c Args
		 *   @param[in]     index - position of desired MArgument in \c Args
		 *   @returns       MTensor type
		 *   @throws        ErrorName::MArgumentIndexError - if \c index is out-of-bounds
		 **/
		unsigned char getTensorType(size_type index) const;

		/**
		 *   @brief         Perform operation on Tensor created from MTensor argument at position \p index in \c Args
		 *   @tparam		Mode - passing mode of the Tensor that will be processed
		 *   @tparam		Operator - any callable class
		 *   @tparam		OpArgs... - types of arguments of \c operator() in class \c Operator
		 *   @param[in]     index - position of MTensor in \c Args
		 *   @param[in]     opArgs - arguments of Operator::operator()
		 *   @throws        ErrorName::MArgumentIndexError - if \c index is out-of-bounds
		 *   @throws        ErrorName::MArgumentTensorError - if MTensor argument has incorrect type
		 *   @warning		Operator::operator() has to be a template that takes a const Tensor<T>& as first argument
		 **/
		template<Passing Mode, class Operator, class... Args>
		void operateOnTensor(size_type index, Args&&... opArgs);

		/**
		 *   @brief         Perform operation on Tensor created from MTensor argument at position \p index in \c Args
		 *   @tparam		Mode - passing mode of the Tensor that will be processed
		 *   @tparam		Operator - any callable class
		 *   @param[in]     index - position of MTensor in \c Args
		 *   @param[in]     op - callable object (possibly lambda) that takes only one argument - a Tensor
		 *   @throws        ErrorName::MArgumentIndexError - if \c index is out-of-bounds
		 *   @throws        ErrorName::MArgumentTensorError - if MTensor argument has incorrect type
		 **/
		template<Passing Mode = Passing::Automatic, class Operator>
		void operateOnTensor(size_type index, Operator&& op);

		/**
		 *   @brief         Get type of MImage at position \c index in \c Args
		 *   @param[in]     index - position of desired MArgument in \c Args
		 *   @returns       MImage type
		 *   @throws        ErrorName::MArgumentIndexError - if \c index is out-of-bounds
		 **/
		imagedata_t getImageType(size_type index) const;

		/**
		 *   @brief         Perform operation on Image created from MImage argument at position \p index in \c Args
		 *   @tparam		Mode - passing mode of the Image that will be processed
		 *   @tparam		Operator - any callable class
		 *   @tparam		OpArgs... - types of arguments of \c operator() in class \c Operator
		 *   @param[in]     index - position of MImage in \c Args
		 *   @param[in]     opArgs - arguments of Operator::operator()
		 *   @throws        ErrorName::MArgumentIndexError - if \c index is out-of-bounds
		 *   @throws        ErrorName::MArgumentImageError - if MImage argument has incorrect type
		 *   @warning		Operator::operator() has to be a template that takes a const Image<T>& as first argument
		 **/
		template<Passing Mode, class Operator, class... Args>
		void operateOnImage(size_type index, Args&&... opArgs);

		/**
		 *   @brief         Perform operation on Image created from MImage argument at position \p index in \c Args
		 *   @tparam		Mode - passing mode of the Image that will be processed
		 *   @tparam		Operator - any callable class
		 *   @param[in]     index - position of MImage in \c Args
		 *   @param[in]     op - callable object (possibly lambda) that takes only one argument - an Image
		 *   @throws        ErrorName::MArgumentIndexError - if \c index is out-of-bounds
		 *   @throws        ErrorName::MArgumentImageError - if MImage argument has incorrect type
		 **/
		template<Passing Mode = Passing::Automatic, class Operator>
		void operateOnImage(size_type index, Operator&& op);

		/************************************ User-defined types registration ************************************/

		/**
		 * @brief   Helper structure that can be used to register user-defined argument types in LLU.
		 * @details If you want a type X to be supported as template argument for MArgumentManager::get<>, you must specialize CustomType<> for X
		 *          and this specialization must contain a type alias CorrespondingTypes which is defined to be a std::tuple of basic LibraryLink types,
		 *          from which an object of type X can be constructed. See online docs and MArgumentManager unit tests for examples.
		 * @tparam  T - any type you would like to treat as a user-defined LibraryLink argument type
		 */
		template<typename T>
		struct CustomType {
//			using CorrespondingTypes = std::tuple<...>;
		};

		/**
		 * @brief   Helper structure to fully customize the way MArgumentManager reads T as argument type.
		 * @details If T is a user-defined argument type, LLU will by default attempt to create an object of type T by reading values of corresponding types
		 *          and feeding it to a constructor of T. Specialize Getter<> to override this behavior.
		 * @note    Every user-defined argument type must specialize CustomType<>, specializing Getter<> is optional.
		 * @tparam  T - any type, for which you would like full control over how MArgumentManager reads arguments of that type
		 */
		template<typename T>
		struct Getter {
			/**
			 * A function that tells LLU how to interpret an object of a user-defined type as an argument of a library function
			 * This function is used internally by MArgumentManager::get.
			 * @param mngr - an instance of MArgumentManager
			 * @param firstIndex - index of the first library function parameter to be used
			 * @return an object of type \p T constructed from library function arguments stored in \p mngr
			 */
			static T get(const MArgumentManager& mngr, size_type firstIndex) {
				if constexpr (isCustomMArgumentType<T>) {
					return DefaultCustomGetter<T, typename CustomType<T>::CorrespondingTypes>::get(mngr, firstIndex);
				} else {
					static_assert(dependent_false_v<T>, "Unrecognized MArgument type passed as template parameter to MArgumentManager::get.");
					return {};
				}
			}
		};

		/**
		 * @brief   Helper structure to fully customize the way MArgumentManager sets an object of type T as result of a library function.
		 * @note    You can explicitly specialize MArgumentManager::set for your type T, but having Setter<> allows you to define partial specializations.
		 */
		template<typename T>
		struct Setter {
			/// A function that tells LLU how to send an object of a user-defined type as a result of a library function
			/// This function is used internally by MArgumentManager::set.
			static void set(MArgumentManager& /*mngr*/, const T& /*value*/) {
				static_assert(dependent_false_v<T>, "Unrecognized MArgument type passed as template parameter to MArgumentManager::set.");
			}
		};

	private:
		template<typename... ArgTypes>
		struct MArgPackGetter {
			template<size_type... Indices>
			static std::tuple<ArgTypes...>
			getImpl(const MArgumentManager& mngr, std::array<size_type, sizeof...(ArgTypes)> inds, std::index_sequence<Indices...> /*seq*/) {
				if (sizeof...(ArgTypes) > static_cast<size_type>(mngr.argc)) {
					ErrorManager::throwException(ErrorName::MArgumentIndexError);
				}
				return {mngr.get<ArgTypes>(inds[Indices])...};
			}
		};

		template<typename, typename>
		struct DefaultCustomGetter;
		template<typename T, typename... Args>
		struct DefaultCustomGetter<T, std::tuple<Args...>> {
			static T get(const MArgumentManager& mngr, size_type firstIndex) {
				return std::make_from_tuple<T>(mngr.getTuple<Args...>(firstIndex));
			}
		};

		template<typename T>
		struct CustomMArgumentTypeDetector {
			template<typename U>
			static std::true_type isSpecialized(typename CustomType<U>::CorrespondingTypes* /*unused*/) { return {}; }

			template<typename>
			static std::false_type isSpecialized(...) { return {}; } // NOLINT(cert-dcl50-cpp): this is a common idiom

			static constexpr bool value = decltype(isSpecialized<T>(nullptr))::value; // NOLINT(cppcoreguidelines-pro-type-vararg): this is a common idiom
		};

		template<typename T>
		static constexpr bool isCustomMArgumentType = CustomMArgumentTypeDetector<T>::value;

		template<typename T>
		static constexpr size_type getArgSlotCount() {
			if constexpr (isCustomMArgumentType<T>) {
				return std::tuple_size_v<typename CustomType<T>::CorrespondingTypes>;
			}
			return 1;
		}

		template<size_t N>
		static std::array<size_type, N> getOffsets(size_t I0, std::array<size_type, N> a) {
			if constexpr (N == 0) {
				return {};
			} else {
				std::array<size_type, N> offsets = {I0};
				for (size_t i = 1; i < N; ++i) {
					offsets[i] = offsets[i - 1] + a[i - 1];
				}
				return offsets;
			}
		}
		/********************************* End of user-defined types registration ************************************/

	private:

		// Efficient and memory-safe type for storing string arguments from LibraryLink
		using LLStringPtr = std::unique_ptr<char[], decltype(st_WolframLibraryData::UTF8String_disown)>;

		/**
		 *   @brief			Get MArgument at position \c index
		 *   @param[in]		index - position of desired MArgument in \c Args
		 *   @throws		ErrorName::MArgumentIndexError - if \c index is out-of-bounds
		 **/
		MArgument getArgs(size_type index) const;

		/**
		 * @brief Helper function to initialize string arguments vector
		 */
		void initStringArgs();

		/**
		 * @brief Take ownership of UTF8String argument passed via LibraryLink.
		 *
		 * This wraps the raw char* into unique_ptr and all further accesses to the argument happen via the unique_ptr.
		 * The string argument is automatically deallocated when MArgumentManager instance is destroyed.
		 *
		 * @param index - position of desired MArgument in \c Args
		 */
		void acquireUTF8String(size_type index) const;

		/**
		 * @brief   Convert passing mode to ownership info
		 * @param   m - passing mode
		 * @return  ownership corresponding to given passing mode ("Manual" -> Library, "Shared" -> Shared, else LibraryLink)
		 */
		static constexpr Ownership getOwner(Passing m) noexcept {
			if (m == Passing::Manual) {
				return Ownership::Library;
			}
			if (m == Passing::Shared) {
				return Ownership::Shared;
			}
			return Ownership::LibraryLink;
		}

		/// Here we store a string that was most recently returned to LibraryLink
		/// [LLDocs]: https://reference.wolfram.com/language/LibraryLink/tutorial/InteractionWithMathematica.html#262826223 "LibraryLink docs"
		/// @see [LibraryLink docs][LLDocs]
		static std::string stringResultBuffer;

		/// Max \b mint value
		static constexpr mint MINT_MAX = (std::numeric_limits<mint>::max)();

		/// Min \b mint value
		static constexpr mint MINT_MIN = (std::numeric_limits<mint>::min)();

		/// Number of input arguments expected from LibraryLink
		mint argc;

		/// "Array" of input arguments from LibraryLink
		MArgument* args;

		/// Output argument for LibraryLink
		MArgument& res;

		/// Structure to manage string arguments after taking their ownership from LibraryLink
		/// [LLDocs]: https://reference.wolfram.com/language/LibraryLink/tutorial/InteractionWithMathematica.html#262826223 "LibraryLink docs"
		/// @see [LibraryLink docs][LLDocs]
		mutable std::vector<LLStringPtr> stringArgs;
	};

/// @cond
	template<typename T>
	T MArgumentManager::getInteger(size_type index) const {
		return static_cast<T>(MArgument_getInteger(getArgs(index)));
	}

<<<<<<< HEAD

#define MARGUMENTMANAGER_GENERATE_GET_SPECIALIZATION(type, getFunction) \
=======
#define LLU_MARGUMENTMANAGER_GENERATE_GET_SPECIALIZATION(type, getFunction) \
>>>>>>> 0b889229
	template<>                                                          \
	inline type MArgumentManager::get<type>(size_type index) const {    \
		return getFunction(index);                                      \
	}

	LLU_MARGUMENTMANAGER_GENERATE_GET_SPECIALIZATION(bool, getBoolean)
	LLU_MARGUMENTMANAGER_GENERATE_GET_SPECIALIZATION(double, getReal)
	LLU_MARGUMENTMANAGER_GENERATE_GET_SPECIALIZATION(std::string, getString)
	LLU_MARGUMENTMANAGER_GENERATE_GET_SPECIALIZATION(const char*, getCString)
	LLU_MARGUMENTMANAGER_GENERATE_GET_SPECIALIZATION(std::complex<double>, getComplex)

#undef LLU_MARGUMENTMANAGER_GENERATE_GET_SPECIALIZATION

#define LLU_MARGUMENTMANAGER_GENERATE_GET_SPECIALIZATION_FOR_CONTAINER(Container)                                             \
	template<typename T> /* NOLINTNEXTLINE(bugprone-macro-parentheses): false positive here and below */                      \
	struct MArgumentManager::Getter<Container<T>> {                                                                           \
		static Container<T> get(const MArgumentManager& mngr, size_type index) { /* NOLINT(bugprone-macro-parentheses) */     \
			return mngr.get##Container<T, Passing::Automatic>(index);                                                         \
		}                                                                                                                     \
	};                                                                                                                        \
	template<typename T, Passing Mode>                                                                                        \
	struct MArgumentManager::Getter<MArgumentManager::Managed<Container<T>, Mode>> { /* NOLINT(bugprone-macro-parentheses) */ \
		static Container<T> get(const MArgumentManager& mngr, size_type index) {	 /* NOLINT(bugprone-macro-parentheses) */ \
			return mngr.get##Container<T, Mode>(index);                                                                       \
		}                                                                                                                     \
	};                                                                                                                        \
	template<>                                                                                                                \
	struct MArgumentManager::Getter<Generic##Container> {                                                                     \
		static Generic##Container get(const MArgumentManager& mngr, size_type index) {                                        \
			return mngr.getGeneric##Container<Passing::Automatic>(index);                                                     \
		}                                                                                                                     \
	};                                                                                                                        \
	template<Passing Mode>                                                                                                    \
	struct MArgumentManager::Getter<MArgumentManager::Managed<Generic##Container, Mode>> {                                    \
		static Generic##Container get(const MArgumentManager& mngr, size_type index) {                                        \
			return mngr.getGeneric##Container<Mode>(index);                                                                   \
		}                                                                                                                     \
	};

	LLU_MARGUMENTMANAGER_GENERATE_GET_SPECIALIZATION_FOR_CONTAINER(NumericArray)
	LLU_MARGUMENTMANAGER_GENERATE_GET_SPECIALIZATION_FOR_CONTAINER(Tensor)
	LLU_MARGUMENTMANAGER_GENERATE_GET_SPECIALIZATION_FOR_CONTAINER(Image)
	LLU_MARGUMENTMANAGER_GENERATE_GET_SPECIALIZATION_FOR_CONTAINER(DataList)

#undef LLU_MARGUMENTMANAGER_GENERATE_GET_SPECIALIZATION_FOR_CONTAINER

	template<typename T>
	bool MArgumentManager::setMintAndCheck(T result) noexcept {
		if (result >= MINT_MAX) {
			setInteger(MINT_MAX);
			return true;
		}
		if (result <= MINT_MIN) {
			setInteger(MINT_MIN);
			return true;
		}
		setInteger(result);
		return false;
	}

	template<typename T, Passing Mode>
	NumericArray<T> MArgumentManager::getNumericArray(size_type index) const {
		return NumericArray<T> { getGenericNumericArray<Mode>(index) };
	}

	template<typename T>
	void MArgumentManager::setNumericArray(const NumericArray<T>& na) {
		na.pass(res);
	}

	template<Passing Mode, class Operator, class... Args>
	void MArgumentManager::operateOnNumericArray(size_type index, Args&&... opArgs) {
		Operator op;
		switch (getNumericArrayType(index)) {
			case MNumericArray_Type_Bit8: op(this->getNumericArray<int8_t, Mode>(index), std::forward<Args>(opArgs)...); break;
			case MNumericArray_Type_UBit8: op(this->getNumericArray<uint8_t, Mode>(index), std::forward<Args>(opArgs)...); break;
			case MNumericArray_Type_Bit16: op(this->getNumericArray<int16_t, Mode>(index), std::forward<Args>(opArgs)...); break;
			case MNumericArray_Type_UBit16: op(this->getNumericArray<uint16_t, Mode>(index), std::forward<Args>(opArgs)...); break;
			case MNumericArray_Type_Bit32: op(this->getNumericArray<int32_t, Mode>(index), std::forward<Args>(opArgs)...); break;
			case MNumericArray_Type_UBit32: op(this->getNumericArray<uint32_t, Mode>(index), std::forward<Args>(opArgs)...); break;
			case MNumericArray_Type_Bit64: op(this->getNumericArray<int64_t, Mode>(index), std::forward<Args>(opArgs)...); break;
			case MNumericArray_Type_UBit64: op(this->getNumericArray<uint64_t, Mode>(index), std::forward<Args>(opArgs)...); break;
			case MNumericArray_Type_Real32: op(this->getNumericArray<float, Mode>(index), std::forward<Args>(opArgs)...); break;
			case MNumericArray_Type_Real64: op(this->getNumericArray<double, Mode>(index), std::forward<Args>(opArgs)...); break;
			case MNumericArray_Type_Complex_Real32: op(this->getNumericArray<std::complex<float>, Mode>(index), std::forward<Args>(opArgs)...); break;
			case MNumericArray_Type_Complex_Real64: op(this->getNumericArray<std::complex<double>, Mode>(index), std::forward<Args>(opArgs)...); break;
			default:
				ErrorManager::throwExceptionWithDebugInfo(ErrorName::MArgumentNumericArrayError,
														  "Incorrect type of NumericArray argument. Argument index: " + std::to_string(index));
		}
	}

	template<Passing Mode, class Operator>
	void MArgumentManager::operateOnNumericArray(size_type index, Operator&& op) {
		switch (getNumericArrayType(index)) {
			case MNumericArray_Type_Bit8: op(this->getNumericArray<int8_t, Mode>(index)); break;
			case MNumericArray_Type_UBit8: op(this->getNumericArray<uint8_t, Mode>(index)); break;
			case MNumericArray_Type_Bit16: op(this->getNumericArray<int16_t, Mode>(index)); break;
			case MNumericArray_Type_UBit16: op(this->getNumericArray<uint16_t, Mode>(index)); break;
			case MNumericArray_Type_Bit32: op(this->getNumericArray<int32_t, Mode>(index)); break;
			case MNumericArray_Type_UBit32: op(this->getNumericArray<uint32_t, Mode>(index)); break;
			case MNumericArray_Type_Bit64: op(this->getNumericArray<int64_t, Mode>(index)); break;
			case MNumericArray_Type_UBit64: op(this->getNumericArray<uint64_t, Mode>(index)); break;
			case MNumericArray_Type_Real32: op(this->getNumericArray<float, Mode>(index)); break;
			case MNumericArray_Type_Real64: op(this->getNumericArray<double, Mode>(index)); break;
			case MNumericArray_Type_Complex_Real32: op(this->getNumericArray<std::complex<float>, Mode>(index)); break;
			case MNumericArray_Type_Complex_Real64: op(this->getNumericArray<std::complex<double>, Mode>(index)); break;
			default:
				ErrorManager::throwExceptionWithDebugInfo(ErrorName::MArgumentNumericArrayError,
														  "Incorrect type of NumericArray argument. Argument index: " + std::to_string(index));
		}
	}

	template<typename T, Passing Mode>
	Tensor<T> MArgumentManager::getTensor(size_type index) const {
		return Tensor<T> { getGenericTensor<Mode>(index) };
	}

	template<typename T>
	void MArgumentManager::setTensor(const Tensor<T>& ten) {
		ten.pass(res);
	}

	template<Passing Mode, class Operator, class... Args>
	void MArgumentManager::operateOnTensor(size_type index, Args&&... opArgs) {
		Operator op;
		switch (getTensorType(index)) {
			case MType_Integer: op(this->getTensor<mint, Mode>(index), std::forward<Args>(opArgs)...); break;
			case MType_Real: op(this->getTensor<double, Mode>(index), std::forward<Args>(opArgs)...); break;
			case MType_Complex: op(this->getTensor<std::complex<double>, Mode>(index), std::forward<Args>(opArgs)...); break;
			default:
				ErrorManager::throwExceptionWithDebugInfo(ErrorName::MArgumentTensorError,
														  "Incorrect type of Tensor argument. Argument index: " + std::to_string(index));
		}
	}

	template<Passing Mode, class Operator>
	void MArgumentManager::operateOnTensor(size_type index, Operator&& op) {
		switch (getTensorType(index)) {
			case MType_Integer: op(this->getTensor<mint, Mode>(index)); break;
			case MType_Real: op(this->getTensor<double, Mode>(index)); break;
			case MType_Complex: op(this->getTensor<std::complex<double>, Mode>(index)); break;
			default:
				ErrorManager::throwExceptionWithDebugInfo(ErrorName::MArgumentTensorError,
														  "Incorrect type of Tensor argument. Argument index: " + std::to_string(index));
		}
	}

	template<typename T, Passing Mode>
	Image<T> MArgumentManager::getImage(size_type index) const {
		return Image<T> { getGenericImage<Mode>(index) };
	}

	template<typename T>
	void MArgumentManager::setImage(const Image<T>& im) {
		im.pass(res);
	}

	template<Passing Mode, class Operator, class... Args>
	void MArgumentManager::operateOnImage(size_type index, Args&&... opArgs) {
		Operator op;
		switch (getImageType(index)) {
			case MImage_Type_Bit: op(this->getImage<int8_t, Mode>(index), std::forward<Args>(opArgs)...); break;
			case MImage_Type_Bit8: op(this->getImage<uint8_t, Mode>(index), std::forward<Args>(opArgs)...); break;
			case MImage_Type_Bit16: op(this->getImage<uint16_t, Mode>(index), std::forward<Args>(opArgs)...); break;
			case MImage_Type_Real32: op(this->getImage<float, Mode>(index), std::forward<Args>(opArgs)...); break;
			case MImage_Type_Real: op(this->getImage<double, Mode>(index), std::forward<Args>(opArgs)...); break;
			default:
				ErrorManager::throwExceptionWithDebugInfo(ErrorName::MArgumentImageError,
														  "Incorrect type of Image argument. Argument index: " + std::to_string(index));
		}
	}

	template<Passing Mode, class Operator>
	void MArgumentManager::operateOnImage(size_type index, Operator&& op) {
		switch (getImageType(index)) {
			case MImage_Type_Bit: op(std::move(this->getImage<int8_t, Mode>(index))); break;
			case MImage_Type_Bit8: op(this->getImage<uint8_t, Mode>(index)); break;
			case MImage_Type_Bit16: op(this->getImage<uint16_t, Mode>(index)); break;
			case MImage_Type_Real32: op(this->getImage<float, Mode>(index)); break;
			case MImage_Type_Real: op(this->getImage<double, Mode>(index)); break;
			default:
				ErrorManager::throwExceptionWithDebugInfo(ErrorName::MArgumentImageError,
														  "Incorrect type of Image argument. Argument index: " + std::to_string(index));
		}
	}

	template<typename T, Passing Mode>
	DataList<T> MArgumentManager::getDataList(size_type index) const {
		return DataList<T>(getGenericDataList<Mode>(index));
	}

	template<typename T>
	void MArgumentManager::setDataList(const DataList<T>& ds) {
		ds.pass(res);
	}

	template<Passing Mode>
	GenericNumericArray MArgumentManager::getGenericNumericArray(size_type index) const {
		return GenericNumericArray(getMNumericArray(index), getOwner(Mode));
	}

	template<Passing Mode>
	GenericTensor MArgumentManager::getGenericTensor(size_type index) const {
		return {getMTensor(index), getOwner(Mode)};
	}

	template<Passing Mode>
	GenericImage MArgumentManager::getGenericImage(size_type index) const {
		return {getMImage(index), getOwner(Mode)};
	}

	template<Passing Mode>
	GenericDataList MArgumentManager::getGenericDataList(size_type index) const {
		static_assert(Mode != Passing::Shared, "DataStore cannot be passed as \"Shared\".");
		return {getDataStore(index), getOwner(Mode)};
	}

	template<class ManagedExpr, class DynamicType>
	DynamicType& MArgumentManager::getManagedExpression(size_type index, ManagedExpressionStore<ManagedExpr>& store) const {
		auto ptr = getManagedExpressionPtr<ManagedExpr, DynamicType>(index, store);
		if (!ptr) {
			ErrorManager::throwException(ErrorName::MLEDynamicTypeError);
		}
		return *ptr;
	}

	template<class ManagedExpr, class DynamicType>
	std::shared_ptr<DynamicType> MArgumentManager::getManagedExpressionPtr(size_type index, ManagedExpressionStore<ManagedExpr>& store) const {
		auto exprID = getInteger<mint>(index);
		auto baseClassPtr = store.getInstancePointer(exprID);
		return std::dynamic_pointer_cast<DynamicType>(baseClassPtr);
	}
/// @endcond
} /* namespace LLU */

#endif // LLU_MARGUMENTMANAGER_H<|MERGE_RESOLUTION|>--- conflicted
+++ resolved
@@ -834,12 +834,7 @@
 		return static_cast<T>(MArgument_getInteger(getArgs(index)));
 	}
 
-<<<<<<< HEAD
-
-#define MARGUMENTMANAGER_GENERATE_GET_SPECIALIZATION(type, getFunction) \
-=======
 #define LLU_MARGUMENTMANAGER_GENERATE_GET_SPECIALIZATION(type, getFunction) \
->>>>>>> 0b889229
 	template<>                                                          \
 	inline type MArgumentManager::get<type>(size_type index) const {    \
 		return getFunction(index);                                      \
