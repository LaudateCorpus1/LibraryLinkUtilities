/**
 * @file	Logger.h
 * @author	Rafal Chojna <rafalc@wolfram.com>
 * @brief	Define Logger namespace containing logging related declarations and convenience macros.
 */
#ifndef LLUTILS_LOGGER_H
#define LLUTILS_LOGGER_H

#include <initializer_list>
#include <mutex>
#include <string>
#include <utility>

#include "LLU/LibraryData.h"
#include "LLU/ML/MLStream.hpp"

// "Public" macros:

/// Define LLU_LOG_DEBUG to enable all log levels
#ifdef LLU_LOG_DEBUG
#define LLU_LOG_LEVEL_DEBUG
#define LLU_LOG_WARNING
#endif

/// Define LLU_LOG_WARNING to enable warning and error logs. Debug logs will be ignored.
#ifdef LLU_LOG_WARNING
#define LLU_LOG_LEVEL_WARNING
#define LLU_LOG_ERROR
#endif

/// Define LLU_LOG_ERROR to enable only error logs. Debug and warning logs will be ignored.
#ifdef LLU_LOG_ERROR
#define LLU_LOG_LEVEL_ERROR
#endif

// "Private" macros:

#ifdef LLU_LOG_LEVEL_DEBUG
#define LLU_DEBUG(...) LLU::Logger::log<LLU::Logger::Level::Debug>(__LINE__, __FILE__, __func__, __VA_ARGS__)
#else
#define LLU_DEBUG(...) ((void)0)
#endif

#ifdef LLU_LOG_LEVEL_WARNING
#define LLU_WARNING(...) LLU::Logger::log<LLU::Logger::Level::Warning>(__LINE__, __FILE__, __func__, __VA_ARGS__)
#else
#define LLU_WARNING(...) ((void)0)
#endif

#ifdef LLU_LOG_LEVEL_ERROR
#define LLU_ERROR(...) LLU::Logger::log<LLU::Logger::Level::Error>(__LINE__, __FILE__, __func__, __VA_ARGS__)
#else
#define LLU_ERROR(...) ((void)0)
#endif

namespace LLU {

	/**
	 * Logger class is responsible for sending log messages via MathLink to Mathematica.
	 * It may be more convenient to use one of the LLU_DEBUG/WARNING/ERROR macros instead of calling Logger methods directly.
	 */
	class Logger {
	public:
		/// Possible log severity levels
		enum class Level { Debug, Warning, Error };

		/**
		 * @brief	Send a log message of given severity.
		 * @tparam 	L - log level, severity of the log
		 * @tparam 	T - any number of mathlink-supported types
		 * @param 	libData - WolframLibraryData, if nullptr - no logging happens
		 * @param 	line - line number where the log was called
		 * @param 	fileName - name of the file in which the log was called
		 * @param 	function - function in which the log was called
		 * @param 	args - additional parameters carrying the actual log message contents
		 * @warning This function communicates with MathLink and if this communication goes wrong, MLStream may throw
		 * 			so be careful when logging in destructors.
		 */
		template<Level L, typename... T>
		static void log(WolframLibraryData libData, int line, const std::string& fileName, const std::string& function, T&&... args);

		/**
		 * @brief	Send a log message of given severity.
		 * @tparam 	L - log level, severity of the log
		 * @tparam 	T - any number of mathlink-supported types
		 * @param 	line - line number where the log was called
		 * @param 	fileName - name of the file in which the log was called
		 * @param 	function - function in which the log was called
		 * @param 	args - additional parameters carrying the actual log message contents
		 * @warning This function communicates with MathLink and if this communication goes wrong, MLStream may throw
		 * 			so be careful when logging in destructors.
		 */
		template<Level L, typename... T>
		static void log(int line, const std::string& fileName, const std::string& function, T&&... args);

		/**
		 * Converts Logger::Level value to std::string
		 * @param l - log level
		 * @return a string representation of the input log level
		 */
		static std::string to_string(Level l);

		/**
		 * Set new context for the top-level symbol that will handle logging.
		 * @param context - new context, must end with "`"
		 */
		static void setContext(std::string context) {
			logSymbolContext = std::move(context);
		}

		/**
		 * Get the top-level symbol with full context, to which all logs are sent
		 * @return top-level symbol to which logs are sent
		 */
		static std::string getSymbol() {
			return logSymbolContext + topLevelLogCallback;
		}

	private:
		/// Name of the WL function, to which log elements will be sent as arguments via MathLink.
<<<<<<< HEAD
		static constexpr const char* topLevelLogCallback = "LLU`Logger`LogHandler";
		static std::mutex mlinkGuard;
=======
		static constexpr const char* topLevelLogCallback = "Logger`LogHandler";

>>>>>>> a5a00f41
		static std::string logSymbolContext;
	};

	/**
	 * Sends a Logger::Level value via MLStream
	 * @tparam 	EIn - MLStream input encoding
	 * @tparam 	EOut - MLStream output encoding
	 * @param 	ms - reference to the MLStream object
	 * @param 	l - log level
	 * @return	reference to the input stream
	 */
	template<ML::Encoding EIn, ML::Encoding EOut>
	static MLStream<EIn, EOut>& operator<<(MLStream<EIn, EOut>& ms, Logger::Level l) {
		return ms << Logger::to_string(l);
	}

	template<Logger::Level L, typename... T>
	void Logger::log(WolframLibraryData libData, int line, const std::string& fileName, const std::string& function, T&&... args) {
		if (!libData) {
			return;
		}
		std::lock_guard<std::mutex> lock(mlinkGuard);

		MLStream<ML::Encoding::UTF8> mls {libData->getWSLINK(libData)};
		mls << ML::Function("EvaluatePacket", 1);
		mls << ML::Function(getSymbol(), 4 + sizeof...(T));
		mls << L << line << fileName << function;
		static_cast<void>(std::initializer_list<int> {(mls << args, 0)...});
		libData->processWSLINK(mls.get());
		auto pkt = MLNextPacket(mls.get());
		if (pkt == RETURNPKT) {
			mls << ML::NewPacket;
		}
	}

	template<Logger::Level L, typename... T>
	void Logger::log(int line, const std::string& fileName, const std::string& function, T&&... args) {
		log<L>(LibraryData::API(), line, fileName, function, std::forward<T>(args)...);
	}

}
#endif	  // LLUTILS_LOGGER_H<|MERGE_RESOLUTION|>--- conflicted
+++ resolved
@@ -118,13 +118,8 @@
 
 	private:
 		/// Name of the WL function, to which log elements will be sent as arguments via MathLink.
-<<<<<<< HEAD
-		static constexpr const char* topLevelLogCallback = "LLU`Logger`LogHandler";
+		static constexpr const char* topLevelLogCallback = "Logger`LogHandler";
 		static std::mutex mlinkGuard;
-=======
-		static constexpr const char* topLevelLogCallback = "Logger`LogHandler";
-
->>>>>>> a5a00f41
 		static std::string logSymbolContext;
 	};
 
