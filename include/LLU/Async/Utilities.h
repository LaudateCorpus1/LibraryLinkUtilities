--- conflicted
+++ resolved
@@ -41,16 +41,12 @@
 		};
 
 	public:
-<<<<<<< HEAD
 		/**
 		 * @brief   Create a FunctionWrapper from any callable object by performing type-erasure
 		 * @tparam  F - any callable type (function, lambda, member function, etc)
 		 * @param   f - a callable object of type \p F
 		 */
-		template<typename F>
-=======
 		template<typename F, typename = std::enable_if_t<!std::is_same_v<std::remove_cv<F>, FunctionWrapper>>>
->>>>>>> 0b889229
 		explicit FunctionWrapper(F&& f) : impl {std::make_unique<TypeErasedCallable<F>>(std::forward<F>(f))} {}
 
 		/**
@@ -102,15 +98,12 @@
 		 */
 		explicit ThreadJoiner(std::vector<std::thread>& threadsToJoin) : threads(threadsToJoin) {}
 
-<<<<<<< HEAD
-		/// The destuctor loops over the vector of threads and joins each one after checking if it is joinable
-=======
 		ThreadJoiner(const ThreadJoiner&) = delete;
 		ThreadJoiner& operator=(const ThreadJoiner&) = delete;
 		ThreadJoiner(ThreadJoiner&&) = delete;
 		ThreadJoiner& operator=(ThreadJoiner&&) = delete;
 
->>>>>>> 0b889229
+		/// The destuctor loops over the vector of threads and joins each one after checking if it is joinable
 		~ThreadJoiner() {
 			for (auto& t : threads) {
 				if (t.joinable()) {
