--- conflicted
+++ resolved
@@ -22,20 +22,12 @@
 	"IncludeDirectories" -> { $LLUIncDir },
 	"Libraries" -> { $LLULib },
 	"LibraryDirectories" -> { $LLULibDir },
-<<<<<<< HEAD
-	"CompileOptions" -> If[MatchQ[$SystemID, "Windows-x86-64" | "Windows"],
-		"/O2 /EHsc /W4 /std:c++17"
-		,
-		"-O2 -std=c++17 -Wall -Wextra --pedantic -fvisibility=hidden"
-	],
-=======
 	"CompileOptions" ->
 		If[MatchQ[$SystemID, "Windows-x86-64" | "Windows"],
 			"/O2 /EHsc /W3 /std:" <> $CppVersion
 			,
 			"-O2 -Wall --pedantic -fvisibility=hidden -std=" <> $CppVersion
 		],
->>>>>>> e8bd3378
 	"ShellOutputFunction" -> Print,
 	"ShellCommandFunction" -> Print,
 	"Language" -> "C++",
