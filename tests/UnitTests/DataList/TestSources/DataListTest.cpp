--- conflicted
+++ resolved
@@ -103,24 +103,8 @@
 	reverseListOfString<DataList<std::string_view>>(mngr);
 }
 
-<<<<<<< HEAD
-/* Returns a empty DataStore */
-LIBRARY_LINK_FUNCTION(EmptyDataStore) {
-	auto err = LLErrorCode::NoError;
-	try {
-		LLU::MArgumentManager mngr {Argc, Args, Res};
-		DataList<MArgumentType::UTF8String> ds;
-		mngr.setDataList(ds);
-	} catch (const LLU::LibraryLinkError& e) {
-		err = e.which();
-	} catch (...) {
-		err = LLErrorCode::FunctionError;
-	}
-	return err;
-=======
 LLU_LIBRARY_FUNCTION(ReverseListOfStringsGenericOut) {
 	reverseListOfString<DataList<std::string_view>, GenericDataList>(mngr);
->>>>>>> cce44fa3
 }
 
 LLU_LIBRARY_FUNCTION(ReverseListOfStringsGenericIn) {
