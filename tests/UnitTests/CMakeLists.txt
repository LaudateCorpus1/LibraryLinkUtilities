################################################################################
######
###### LLU unit tests CMake Configuration File
######
###### Author: Rafal Chojna - rafalc@wolfram.com
#################################################################################

message(STATUS "Creating test targets.")

# Unit tests are split into independent modules. You can run them separately, for example:
#
#   ctest -R WSTP
#
# or all at once:
#
#   ctest (or make test)
#
# One helpful option for ctest is --verbose. It shows more output from wolframscript.

set(TEST_MODULES
        "DataList"
        "ErrorReporting"
        "Image"
        "ManagedExpressions"
<<<<<<< HEAD
        "MArgumentManager"
        "MathLink"
=======
        "WSTP"
>>>>>>> 55f93f39
        "NumericArray"
        "GenericContainers"
        "Scalar"
        "String"
        "Tensor"
        "Utilities"
        )

set(CMAKE_FIND_APPBUNDLE NEVER)

find_program(WOLFRAMSCRIPT_EXE
        NAMES wolframscript
        HINTS ${MATHEMATICA_INSTALL_DIR}
        PATH_SUFFIXES Executables MacOS
        DOC "Path to wolframscript executable."
)

message(STATUS "Unit tests will be run with: ${WOLFRAMSCRIPT_EXE}")

foreach (UnitTest ${TEST_MODULES})
    set(MODULE_CODE "
			Needs[\"MUnit`\"]\;
			allPassed = MUnit`TestRun[\"${UnitTest}TestSuite.mt\"]
			Quit[1 - Boole[allPassed]]
		")
    add_test(NAME ${UnitTest}
            WORKING_DIRECTORY "${CMAKE_CURRENT_LIST_DIR}/${UnitTest}"
            COMMAND ${WOLFRAMSCRIPT_EXE} -code ${MODULE_CODE}
            )
endforeach ()<|MERGE_RESOLUTION|>--- conflicted
+++ resolved
@@ -22,12 +22,9 @@
         "ErrorReporting"
         "Image"
         "ManagedExpressions"
-<<<<<<< HEAD
         "MArgumentManager"
+        "WSTP"
         "MathLink"
-=======
-        "WSTP"
->>>>>>> 55f93f39
         "NumericArray"
         "GenericContainers"
         "Scalar"
